--- conflicted
+++ resolved
@@ -932,9 +932,6 @@
     return 0;
 }
 
-<<<<<<< HEAD
-static int control(uint32_t request, void *data)
-=======
 #define MASK_ALL_YUV (~(1 << YUV_CONVERSION_NONE))
 #define MASK_NOT_COMBINERS (~((1 << YUV_CONVERSION_NONE) | (1 << YUV_CONVERSION_COMBINERS) | (1 << YUV_CONVERSION_COMBINERS_ATI)))
 #define MASK_GAMMA_SUPPORT (MASK_NOT_COMBINERS & ~(1 << YUV_CONVERSION_FRAGMENT))
@@ -955,8 +952,7 @@
   {NULL,          NULL,       0                 }
 };
 
-static int control(uint32_t request, void *data, ...)
->>>>>>> 5b3834c5
+static int control(uint32_t request, void *data)
 {
   switch (request) {
   case VOCTRL_PAUSE:
@@ -1012,95 +1008,25 @@
     return VO_TRUE;
   case VOCTRL_GET_EQUALIZER:
     if (image_format == IMGFMT_YV12) {
-<<<<<<< HEAD
       struct voctrl_get_equalizer_args *args = data;
-      if (strcasecmp(args->name, "brightness") == 0) {
-        *args->valueptr = eq_bri;
-        if (use_yuv == YUV_CONVERSION_COMBINERS) break; // not supported
-      } else if (strcasecmp(args->name, "contrast") == 0) {
-        *args->valueptr = eq_cont;
-        if (use_yuv == YUV_CONVERSION_COMBINERS) break; // not supported
-      } else if (strcasecmp(args->name, "saturation") == 0) {
-        *args->valueptr = eq_sat;
-      } else if (strcasecmp(args->name, "hue") == 0) {
-        *args->valueptr = eq_hue;
-      } else if (strcasecmp(args->name, "gamma") ==  0) {
-        *args->valueptr = eq_rgamma;
-        if (use_yuv == YUV_CONVERSION_COMBINERS ||
-            use_yuv == YUV_CONVERSION_FRAGMENT) break; // not supported
-      } else if (strcasecmp(args->name, "red_gamma") ==  0) {
-        *args->valueptr = eq_rgamma;
-        if (use_yuv == YUV_CONVERSION_COMBINERS ||
-            use_yuv == YUV_CONVERSION_FRAGMENT) break; // not supported
-      } else if (strcasecmp(args->name, "green_gamma") ==  0) {
-        *args->valueptr = eq_ggamma;
-        if (use_yuv == YUV_CONVERSION_COMBINERS ||
-            use_yuv == YUV_CONVERSION_FRAGMENT) break; // not supported
-      } else if (strcasecmp(args->name, "blue_gamma") ==  0) {
-        *args->valueptr = eq_bgamma;
-        if (use_yuv == YUV_CONVERSION_COMBINERS ||
-            use_yuv == YUV_CONVERSION_FRAGMENT) break; // not supported
-      }
-=======
       int i;
-      va_list va;
-      int *value;
-      va_start(va, data);
-      value = va_arg(va, int *);
-      va_end(va);
       for (i = 0; eq_map[i].name; i++)
-        if (strcmp(data, eq_map[i].name) == 0) break;
+        if (strcmp(args->name, eq_map[i].name) == 0) break;
       if (!(eq_map[i].supportmask & (1 << use_yuv)))
         break;
-      *value = *eq_map[i].value;
->>>>>>> 5b3834c5
+      *args->valueptr = *eq_map[i].value;
       return VO_TRUE;
     }
     break;
   case VOCTRL_SET_EQUALIZER:
     if (image_format == IMGFMT_YV12) {
-<<<<<<< HEAD
       struct voctrl_set_equalizer_args *args = data;
-      if (strcasecmp(args->name, "brightness") == 0) {
-        eq_bri = args->value;
-        if (use_yuv == YUV_CONVERSION_COMBINERS) break; // not supported
-      } else if (strcasecmp(args->name, "contrast") == 0) {
-        eq_cont = args->value;
-        if (use_yuv == YUV_CONVERSION_COMBINERS) break; // not supported
-      } else if (strcasecmp(args->name, "saturation") == 0) {
-        eq_sat = args->value;
-      } else if (strcasecmp(args->name, "hue") == 0) {
-        eq_hue = args->value;
-      } else if (strcasecmp(args->name, "gamma") ==  0) {
-        eq_rgamma = eq_ggamma = eq_bgamma = args->value;
-        if (use_yuv == YUV_CONVERSION_COMBINERS ||
-            use_yuv == YUV_CONVERSION_FRAGMENT) break; // not supported
-      } else if (strcasecmp(args->name, "red_gamma") ==  0) {
-        eq_rgamma = args->value;
-        if (use_yuv == YUV_CONVERSION_COMBINERS ||
-            use_yuv == YUV_CONVERSION_FRAGMENT) break; // not supported
-      } else if (strcasecmp(args->name, "green_gamma") ==  0) {
-        eq_ggamma = args->value;
-        if (use_yuv == YUV_CONVERSION_COMBINERS ||
-            use_yuv == YUV_CONVERSION_FRAGMENT) break; // not supported
-      } else if (strcasecmp(args->name, "blue_gamma") ==  0) {
-        eq_bgamma = args->value;
-        if (use_yuv == YUV_CONVERSION_COMBINERS ||
-            use_yuv == YUV_CONVERSION_FRAGMENT) break; // not supported
-      }
-=======
       int i;
-      va_list va;
-      int value;
-      va_start(va, data);
-      value = va_arg(va, int);
-      va_end(va);
       for (i = 0; eq_map[i].name; i++)
-        if (strcmp(data, eq_map[i].name) == 0) break;
+        if (strcmp(args->name, eq_map[i].name) == 0) break;
       if (!(eq_map[i].supportmask & (1 << use_yuv)))
         break;
-      *eq_map[i].value = value;
->>>>>>> 5b3834c5
+      *eq_map[i].value = args->value;
       update_yuvconv();
       return VO_TRUE;
     }
