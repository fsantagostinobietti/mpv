/*
 * libvo common functions, variables used by many/all drivers.
 *
 * This file is part of MPlayer.
 *
 * MPlayer is free software; you can redistribute it and/or modify
 * it under the terms of the GNU General Public License as published by
 * the Free Software Foundation; either version 2 of the License, or
 * (at your option) any later version.
 *
 * MPlayer is distributed in the hope that it will be useful,
 * but WITHOUT ANY WARRANTY; without even the implied warranty of
 * MERCHANTABILITY or FITNESS FOR A PARTICULAR PURPOSE.  See the
 * GNU General Public License for more details.
 *
 * You should have received a copy of the GNU General Public License along
 * with MPlayer; if not, write to the Free Software Foundation, Inc.,
 * 51 Franklin Street, Fifth Floor, Boston, MA 02110-1301 USA.
 */

#include <stdio.h>
#include <stdlib.h>
#include <string.h>
#include <assert.h>
#include <stdbool.h>

#include <unistd.h>
//#include <sys/mman.h>

#include "config.h"
#include "options.h"
#include "talloc.h"
#include "video_out.h"
#include "aspect.h"
#include "geometry.h"
#include "old_vo_wrapper.h"
#include "input/input.h"
#include "mp_fifo.h"
#include "m_config.h"
#include "mp_msg.h"

#include "osdep/shmem.h"
#ifdef CONFIG_X11
#include "x11_common.h"
#endif

int xinerama_screen = -1;
int xinerama_x;
int xinerama_y;

int vo_nomouse_input = 0;
int vo_grabpointer = 1;
int vo_doublebuffering = 1;
int vo_vsync = 0;
int vo_fs = 0;
int vo_fsmode = 0;
float vo_panscan = 0.0f;
int vo_adapter_num=0;
int vo_refresh_rate=0;
int vo_keepaspect=1;
int vo_rootwin=0;
int vo_border=1;
int64_t WinID = -1;

int vo_pts=0; // for hw decoding
float vo_fps=0;

char *vo_subdevice = NULL;
int vo_directrendering=0;

int vo_colorkey = 0x0000ff00; // default colorkey is green
                              // (0xff000000 means that colorkey has been disabled)


//
// Externally visible list of all vo drivers
//
extern struct vo_driver video_out_mga;
extern struct vo_driver video_out_xmga;
extern struct vo_driver video_out_x11;
extern struct vo_driver video_out_xover;
extern struct vo_driver video_out_vdpau;
extern struct vo_driver video_out_xv;
extern struct vo_driver video_out_gl_nosw;
extern struct vo_driver video_out_gl;
extern struct vo_driver video_out_gl3;
extern struct vo_driver video_out_dga;
extern struct vo_driver video_out_sdl;
extern struct vo_driver video_out_3dfx;
extern struct vo_driver video_out_tdfxfb;
extern struct vo_driver video_out_s3fb;
extern struct vo_driver video_out_wii;
extern struct vo_driver video_out_null;
extern struct vo_driver video_out_bl;
extern struct vo_driver video_out_fbdev;
extern struct vo_driver video_out_fbdev2;
extern struct vo_driver video_out_svga;
extern struct vo_driver video_out_png;
extern struct vo_driver video_out_ggi;
extern struct vo_driver video_out_aa;
extern struct vo_driver video_out_caca;
extern struct vo_driver video_out_mpegpes;
extern struct vo_driver video_out_yuv4mpeg;
extern struct vo_driver video_out_direct3d;
extern struct vo_driver video_out_direct3d_shaders;
extern struct vo_driver video_out_directx;
extern struct vo_driver video_out_kva;
extern struct vo_driver video_out_dxr3;
extern struct vo_driver video_out_ivtv;
extern struct vo_driver video_out_v4l2;
extern struct vo_driver video_out_jpeg;
extern struct vo_driver video_out_gif89a;
extern struct vo_driver video_out_vesa;
extern struct vo_driver video_out_directfb;
extern struct vo_driver video_out_dfbmga;
extern struct vo_driver video_out_tdfx_vid;
extern struct vo_driver video_out_xvr100;
extern struct vo_driver video_out_tga;
extern struct vo_driver video_out_corevideo;
extern struct vo_driver video_out_sharedbuffer;
extern struct vo_driver video_out_pnm;
extern struct vo_driver video_out_md5sum;

const struct vo_driver *video_out_drivers[] =
{
#ifdef CONFIG_XVR100
        &video_out_xvr100,
#endif
#ifdef CONFIG_TDFX_VID
        &video_out_tdfx_vid,
#endif
#ifdef CONFIG_DIRECT3D
        &video_out_direct3d_shaders,
        &video_out_direct3d,
#endif
#ifdef CONFIG_DIRECTX
        &video_out_directx,
#endif
#ifdef CONFIG_KVA
        &video_out_kva,
#endif
#ifdef CONFIG_GL_COCOA
        &video_out_gl,
#endif
#ifdef CONFIG_COREVIDEO
        &video_out_corevideo,
#endif
#ifdef CONFIG_XMGA
        &video_out_xmga,
#endif
#ifdef CONFIG_MGA
        &video_out_mga,
#endif
#ifdef CONFIG_TDFXFB
        &video_out_tdfxfb,
#endif
#ifdef CONFIG_S3FB
        &video_out_s3fb,
#endif
#ifdef CONFIG_WII
        &video_out_wii,
#endif
#ifdef CONFIG_3DFX
        &video_out_3dfx,
#endif
#if CONFIG_VDPAU
        &video_out_vdpau,
#endif
#ifdef CONFIG_XV
        &video_out_xv,
#endif
#ifdef CONFIG_GL
        &video_out_gl3,
#if !defined CONFIG_GL_COCOA
        &video_out_gl,
#endif
#endif
#ifdef CONFIG_X11
        &video_out_x11,
        &video_out_xover,
#endif
#ifdef CONFIG_SDL
        &video_out_sdl,
#endif
<<<<<<< HEAD
=======
#if (defined CONFIG_GL && !defined CONFIG_GL_COCOA)
        &video_out_gl,
#endif
#ifdef CONFIG_GL_SDL
        &video_out_gl_sdl,
#endif
>>>>>>> 7dfaaa95
#ifdef CONFIG_DGA
        &video_out_dga,
#endif
#ifdef CONFIG_GGI
        &video_out_ggi,
#endif
#ifdef CONFIG_FBDEV
        &video_out_fbdev,
        &video_out_fbdev2,
#endif
#ifdef CONFIG_SVGALIB
        &video_out_svga,
#endif
#ifdef CONFIG_AA
        &video_out_aa,
#endif
#ifdef CONFIG_CACA
        &video_out_caca,
#endif
#ifdef CONFIG_DXR3
        &video_out_dxr3,
#endif
#ifdef CONFIG_IVTV
        &video_out_ivtv,
#endif
#ifdef CONFIG_V4L2_DECODER
        &video_out_v4l2,
#endif
#ifdef CONFIG_BL
        &video_out_bl,
#endif
#ifdef CONFIG_VESA
        &video_out_vesa,
#endif
#ifdef CONFIG_DIRECTFB
        &video_out_dfbmga,
#endif
        &video_out_null,
        // should not be auto-selected
#ifdef CONFIG_SHAREDBUFFER
        &video_out_sharedbuffer,
#endif
#ifdef CONFIG_DIRECTFB
        // vo directfb can call exit() if initialization fails
        &video_out_directfb,
#endif
        &video_out_mpegpes,
#ifdef CONFIG_YUV4MPEG
        &video_out_yuv4mpeg,
#endif
        &video_out_png,
#ifdef CONFIG_JPEG
        &video_out_jpeg,
#endif
#ifdef CONFIG_GIF
        &video_out_gif89a,
#endif
#ifdef CONFIG_TGA
        &video_out_tga,
#endif
#ifdef CONFIG_PNM
        &video_out_pnm,
#endif
#ifdef CONFIG_MD5SUM
        &video_out_md5sum,
#endif
<<<<<<< HEAD
#ifdef CONFIG_X11
#ifdef CONFIG_GL
        &video_out_gl_nosw,
#endif
=======
#ifdef CONFIG_SHAREDBUFFER
        &video_out_sharedbuffer,
>>>>>>> 7dfaaa95
#endif
        NULL
};


static int vo_preinit(struct vo *vo, char *arg)
{
    if (vo->driver->privsize)
        vo->priv = talloc_zero_size(vo, vo->driver->privsize);
    if (vo->driver->options) {
        struct m_config *cfg = m_config_simple(vo->driver->options);
        m_config_initialize(cfg, vo->priv);
        char n[50];
        int l = snprintf(n, sizeof(n), "vo/%s", vo->driver->info->short_name);
        assert(l < sizeof(n));
        int r = m_config_parse_suboptions(cfg, vo->priv, n, arg);
        talloc_free(cfg);
        if (r < 0)
            return r;
    }
    return vo->driver->preinit(vo, arg);
}

int vo_control(struct vo *vo, uint32_t request, void *data)
{
    return vo->driver->control(vo, request, data);
}

// Return -1 if driver appears not to support a draw_image interface,
// 0 otherwise (whether the driver actually drew something or not).
int vo_draw_image(struct vo *vo, struct mp_image *mpi, double pts)
{
    if (!vo->config_ok)
        return 0;
    if (vo->driver->buffer_frames) {
        vo->driver->draw_image(vo, mpi, pts);
        return 0;
    }
    vo->frame_loaded = true;
    vo->next_pts = pts;
    // Guaranteed to support at least DRAW_IMAGE later
    if (vo->driver->is_new) {
        vo->waiting_mpi = mpi;
        return 0;
    }
    if (vo_control(vo, VOCTRL_DRAW_IMAGE, mpi) == VO_NOTIMPL)
        return -1;
    return 0;
}

int vo_redraw_frame(struct vo *vo)
{
    if (!vo->config_ok || !vo->hasframe)
        return -1;
    if (vo_control(vo, VOCTRL_REDRAW_FRAME, NULL) == true) {
        vo->redrawing = true;
        return 0;
    }
    return -1;
}

int vo_get_buffered_frame(struct vo *vo, bool eof)
{
    if (!vo->config_ok)
        return -1;
    if (vo->frame_loaded)
        return 0;
    if (!vo->driver->buffer_frames)
        return -1;
    vo->driver->get_buffered_frame(vo, eof);
    return vo->frame_loaded ? 0 : -1;
}

void vo_skip_frame(struct vo *vo)
{
    vo_control(vo, VOCTRL_SKIPFRAME, NULL);
    vo->frame_loaded = false;
}

int vo_draw_frame(struct vo *vo, uint8_t *src[])
{
    assert(!vo->driver->is_new);
    if (!vo->config_ok)
        return 0;
    return old_vo_draw_frame(vo, src);
}

int vo_draw_slice(struct vo *vo, uint8_t *src[], int stride[], int w, int h, int x, int y)
{
    return vo->driver->draw_slice(vo, src, stride, w, h, x, y);
}

void vo_new_frame_imminent(struct vo *vo)
{
    if (!vo->driver->is_new)
        return;
    if (vo->driver->buffer_frames)
        vo_control(vo, VOCTRL_NEWFRAME, NULL);
    else {
        vo_control(vo, VOCTRL_DRAW_IMAGE, vo->waiting_mpi);
        vo->waiting_mpi = NULL;
    }
}

void vo_draw_osd(struct vo *vo, struct osd_state *osd)
{
    if (!vo->config_ok)
        return;
    vo->driver->draw_osd(vo, osd);
}

void vo_flip_page(struct vo *vo, unsigned int pts_us, int duration)
{
    if (!vo->config_ok)
        return;
    if (!vo->redrawing) {
        vo->frame_loaded = false;
        vo->next_pts = MP_NOPTS_VALUE;
    }
    vo->want_redraw = false;
    vo->redrawing = false;
    if (vo->driver->flip_page_timed)
        vo->driver->flip_page_timed(vo, pts_us, duration);
    else
        vo->driver->flip_page(vo);
    vo->hasframe = true;
}

void vo_check_events(struct vo *vo)
{
    if (!vo->config_ok) {
        if (vo->registered_fd != -1)
            mp_input_rm_key_fd(vo->input_ctx, vo->registered_fd);
        vo->registered_fd = -1;
        return;
    }
    vo->driver->check_events(vo);
}

void vo_seek_reset(struct vo *vo)
{
    vo_control(vo, VOCTRL_RESET, NULL);
    vo->frame_loaded = false;
    vo->hasframe = false;
}

void vo_destroy(struct vo *vo)
{
    if (vo->registered_fd != -1)
        mp_input_rm_key_fd(vo->input_ctx, vo->registered_fd);
    vo->driver->uninit(vo);
    talloc_free(vo);
}

void list_video_out(void)
{
    int i = 0;
    mp_tmsg(MSGT_CPLAYER, MSGL_INFO, "Available video output drivers:\n");
    mp_msg(MSGT_IDENTIFY, MSGL_INFO, "ID_VIDEO_OUTPUTS\n");
    while (video_out_drivers[i]) {
        const vo_info_t *info = video_out_drivers[i++]->info;
        mp_msg(MSGT_GLOBAL, MSGL_INFO,"\t%s\t%s\n", info->short_name, info->name);
    }
    mp_msg(MSGT_GLOBAL, MSGL_INFO,"\n");
}

struct vo *init_best_video_out(struct MPOpts *opts, struct vo_x11_state *x11,
                               struct mp_fifo *key_fifo,
                               struct input_ctx *input_ctx)
{
    char **vo_list = opts->video_driver_list;
    int i;
    struct vo *vo = talloc_ptrtype(NULL, vo);
    struct vo initial_values = {
        .opts = opts,
        .x11 = x11,
        .key_fifo = key_fifo,
        .input_ctx = input_ctx,
        .event_fd = -1,
        .registered_fd = -1,
    };
    // first try the preferred drivers, with their optional subdevice param:
    if (vo_list && vo_list[0])
        while (vo_list[0][0]) {
            char *name = strdup(vo_list[0]);
            vo_subdevice = strchr(name,':');
            if (!strcmp(name, "pgm"))
                mp_tmsg(MSGT_CPLAYER, MSGL_ERR, "The pgm video output driver has been replaced by -vo pnm:pgmyuv.\n");
            if (!strcmp(name, "md5"))
                mp_tmsg(MSGT_CPLAYER, MSGL_ERR, "The md5 video output driver has been replaced by -vo md5sum.\n");
            if (vo_subdevice) {
                vo_subdevice[0] = 0;
                ++vo_subdevice;
            }
            for (i = 0; video_out_drivers[i]; i++) {
                const struct vo_driver *video_driver = video_out_drivers[i];
                const vo_info_t *info = video_driver->info;
                if (!strcmp(info->short_name, name)) {
                    // name matches, try it
                    *vo = initial_values;
                    vo->driver = video_driver;
                    if (!vo_preinit(vo, vo_subdevice)) {
                        free(name);
                        return vo; // success!
                    }
                    talloc_free_children(vo);
		}
	    }
            // continue...
            free(name);
            ++vo_list;
            if (!(vo_list[0]))
                return NULL; // do NOT fallback to others
	}
    // now try the rest...
    vo_subdevice = NULL;
    for (i = 0; video_out_drivers[i]; i++) {
        const struct vo_driver *video_driver = video_out_drivers[i];
        *vo = initial_values;
        vo->driver = video_driver;
        if (!vo_preinit(vo, vo_subdevice))
            return vo; // success!
        talloc_free_children(vo);
    }
    free(vo);
    return NULL;
}

static int event_fd_callback(void *ctx, int fd)
{
    struct vo *vo = ctx;
    vo_check_events(vo);
    return MP_INPUT_NOTHING;
}

int vo_config(struct vo *vo, uint32_t width, uint32_t height,
                     uint32_t d_width, uint32_t d_height, uint32_t flags,
                     uint32_t format)
{
    struct MPOpts *opts = vo->opts;
    panscan_init(vo);
    aspect_save_orig(vo, width, height);
    aspect_save_prescale(vo, d_width, d_height);

    if (vo_control(vo, VOCTRL_UPDATE_SCREENINFO, NULL) == VO_TRUE) {
        aspect(vo, &d_width, &d_height, A_NOZOOM);
        vo->dx = (int)(opts->vo_screenwidth - d_width) / 2;
        vo->dy = (int)(opts->vo_screenheight - d_height) / 2;
        geometry(&vo->dx, &vo->dy, &d_width, &d_height,
                 opts->vo_screenwidth, opts->vo_screenheight);
        geometry_xy_changed |= xinerama_screen >= 0;
        vo->dx += xinerama_x;
        vo->dy += xinerama_y;
        vo->dwidth = d_width;
        vo->dheight = d_height;
    }

    int ret = vo->driver->config(vo, width, height, d_width, d_height, flags,
                                 format);
    vo->config_ok = (ret == 0);
    vo->config_count += vo->config_ok;
    if (vo->registered_fd == -1 && vo->event_fd != -1 && vo->config_ok) {
        mp_input_add_key_fd(vo->input_ctx, vo->event_fd, 1, event_fd_callback,
                            NULL, vo);
        vo->registered_fd = vo->event_fd;
    }
    vo->frame_loaded = false;
    vo->waiting_mpi = NULL;
    vo->redrawing = false;
    vo->hasframe = false;
    return ret;
}

/**
 * \brief lookup an integer in a table, table must have 0 as the last key
 * \param key key to search for
 * \result translation corresponding to key or "to" value of last mapping
 *         if not found.
 */
int lookup_keymap_table(const struct mp_keymap *map, int key) {
  while (map->from && map->from != key) map++;
  return map->to;
}

/**
 * \brief helper function for the kind of panscan-scaling that needs a source
 *        and destination rectangle like Direct3D and VDPAU
 */
static void src_dst_split_scaling(int src_size, int dst_size, int scaled_src_size,
                                  int *src_start, int *src_end, int *dst_start, int *dst_end) {
  if (scaled_src_size > dst_size) {
    int border = src_size * (scaled_src_size - dst_size) / scaled_src_size;
    // round to a multiple of 2, this is at least needed for vo_direct3d and ATI cards
    border = (border / 2 + 1) & ~1;
    *src_start = border;
    *src_end   = src_size - border;
    *dst_start = 0;
    *dst_end   = dst_size;
  } else {
    *src_start = 0;
    *src_end   = src_size;
    *dst_start = (dst_size - scaled_src_size) / 2;
    *dst_end   = *dst_start + scaled_src_size;
  }
}

/**
 * Calculate the appropriate source and destination rectangle to
 * get a correctly scaled picture, including pan-scan.
 * Can be extended to take future cropping support into account.
 *
 * \param crop specifies the cropping border size in the left, right, top and bottom members, may be NULL
 * \param borders the border values as e.g. EOSD (ASS) and properly placed DVD highlight support requires,
 *                may be NULL and only left and top are currently valid.
 */
void calc_src_dst_rects(struct vo *vo, int src_width, int src_height,
                        struct vo_rect *src, struct vo_rect *dst,
                        struct vo_rect *borders, const struct vo_rect *crop)
{
  static const struct vo_rect no_crop = {0, 0, 0, 0, 0, 0};
  int scaled_width  = 0;
  int scaled_height = 0;
  if (!crop) crop = &no_crop;
  src_width  -= crop->left + crop->right;
  src_height -= crop->top  + crop->bottom;
  if (src_width  < 2) src_width  = 2;
  if (src_height < 2) src_height = 2;
  dst->left = 0; dst->right  = vo->dwidth;
  dst->top  = 0; dst->bottom = vo->dheight;
  src->left = 0; src->right  = src_width;
  src->top  = 0; src->bottom = src_height;
  if (borders) {
    borders->left = 0; borders->top = 0;
  }
  if (aspect_scaling()) {
    aspect(vo, &scaled_width, &scaled_height, A_WINZOOM);
    panscan_calc_windowed(vo);
    scaled_width  += vo->panscan_x;
    scaled_height += vo->panscan_y;
    if (borders) {
      borders->left = (vo->dwidth  - scaled_width ) / 2;
      borders->top  = (vo->dheight - scaled_height) / 2;
    }
    src_dst_split_scaling(src_width, vo->dwidth, scaled_width,
                          &src->left, &src->right, &dst->left, &dst->right);
    src_dst_split_scaling(src_height, vo->dheight, scaled_height,
                          &src->top, &src->bottom, &dst->top, &dst->bottom);
  }
  src->left += crop->left; src->right  += crop->left;
  src->top  += crop->top;  src->bottom += crop->top;
  src->width  = src->right  - src->left;
  src->height = src->bottom - src->top;
  dst->width  = dst->right  - dst->left;
  dst->height = dst->bottom - dst->top;
}

// Return the window title the VO should set. Always returns a null terminated
// string. The string is valid until frontend code is invoked again. Copy it if
// you need to keep the string for an extended period of time.
const char *vo_get_window_title(struct vo *vo)
{
    if (vo->opts->vo_wintitle) {
        return vo->opts->vo_wintitle;
    } else {
        return "mplayer2";
    }
}

/**
 * Generates a mouse movement message if those are enable and sends it
 * to the "main" MPlayer.
 *
 * \param posx new x position of mouse
 * \param posy new y position of mouse
 */
void vo_mouse_movement(struct vo *vo, int posx, int posy)
{
  char cmd_str[40];
  if (!enable_mouse_movements)
    return;
  snprintf(cmd_str, sizeof(cmd_str), "set_mouse_pos %i %i", posx, posy);
  mp_input_queue_cmd(vo->input_ctx, mp_input_parse_cmd(cmd_str));
}

#if defined(CONFIG_FBDEV) || defined(CONFIG_VESA)
/* Borrowed from vo_fbdev.c
Monitor ranges related functions*/

char *monitor_hfreq_str = NULL;
char *monitor_vfreq_str = NULL;
char *monitor_dotclock_str = NULL;

float range_max(range_t *r)
{
float max = 0;

	for (/* NOTHING */; (r->min != -1 && r->max != -1); r++)
		if (max < r->max) max = r->max;
	return max;
}


int in_range(range_t *r, float f)
{
	for (/* NOTHING */; (r->min != -1 && r->max != -1); r++)
		if (f >= r->min && f <= r->max)
			return 1;
	return 0;
}

range_t *str2range(char *s)
{
	float tmp_min, tmp_max;
	char *endptr = s;	// to start the loop
	range_t *r = NULL;
	int i;

	if (!s)
		return NULL;
	for (i = 0; *endptr; i++) {
		if (*s == ',')
			goto out_err;
		if (!(r = realloc(r, sizeof(*r) * (i + 2)))) {
			mp_msg(MSGT_GLOBAL, MSGL_WARN,"can't realloc 'r'\n");
			return NULL;
		}
		tmp_min = strtod(s, &endptr);
		if (*endptr == 'k' || *endptr == 'K') {
			tmp_min *= 1000.0;
			endptr++;
		} else if (*endptr == 'm' || *endptr == 'M') {
			tmp_min *= 1000000.0;
			endptr++;
		}
		if (*endptr == '-') {
			tmp_max = strtod(endptr + 1, &endptr);
			if (*endptr == 'k' || *endptr == 'K') {
				tmp_max *= 1000.0;
				endptr++;
			} else if (*endptr == 'm' || *endptr == 'M') {
				tmp_max *= 1000000.0;
				endptr++;
			}
			if (*endptr != ',' && *endptr)
				goto out_err;
		} else if (*endptr == ',' || !*endptr) {
			tmp_max = tmp_min;
		} else
			goto out_err;
		r[i].min = tmp_min;
		r[i].max = tmp_max;
		if (r[i].min < 0 || r[i].max < 0)
			goto out_err;
		s = endptr + 1;
	}
	r[i].min = r[i].max = -1;
	return r;
out_err:
	free(r);
	return NULL;
}

/* Borrowed from vo_fbdev.c END */
#endif<|MERGE_RESOLUTION|>--- conflicted
+++ resolved
@@ -182,15 +182,6 @@
 #ifdef CONFIG_SDL
         &video_out_sdl,
 #endif
-<<<<<<< HEAD
-=======
-#if (defined CONFIG_GL && !defined CONFIG_GL_COCOA)
-        &video_out_gl,
-#endif
-#ifdef CONFIG_GL_SDL
-        &video_out_gl_sdl,
-#endif
->>>>>>> 7dfaaa95
 #ifdef CONFIG_DGA
         &video_out_dga,
 #endif
@@ -257,15 +248,10 @@
 #ifdef CONFIG_MD5SUM
         &video_out_md5sum,
 #endif
-<<<<<<< HEAD
 #ifdef CONFIG_X11
 #ifdef CONFIG_GL
         &video_out_gl_nosw,
 #endif
-=======
-#ifdef CONFIG_SHAREDBUFFER
-        &video_out_sharedbuffer,
->>>>>>> 7dfaaa95
 #endif
         NULL
 };
