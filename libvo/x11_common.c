/*
 * This file is part of MPlayer.
 *
 * MPlayer is free software; you can redistribute it and/or modify
 * it under the terms of the GNU General Public License as published by
 * the Free Software Foundation; either version 2 of the License, or
 * (at your option) any later version.
 *
 * MPlayer is distributed in the hope that it will be useful,
 * but WITHOUT ANY WARRANTY; without even the implied warranty of
 * MERCHANTABILITY or FITNESS FOR A PARTICULAR PURPOSE.  See the
 * GNU General Public License for more details.
 *
 * You should have received a copy of the GNU General Public License along
 * with MPlayer; if not, write to the Free Software Foundation, Inc.,
 * 51 Franklin Street, Fifth Floor, Boston, MA 02110-1301 USA.
 */

#include <stdio.h>
#include <stdlib.h>
#include <math.h>
#include <inttypes.h>
#include <limits.h>

#include "config.h"
#include "options.h"
#include "mp_msg.h"
#include "mp_fifo.h"
#include "libavutil/common.h"
#include "x11_common.h"
#include "talloc.h"

#ifdef X11_FULLSCREEN

#include <string.h>
#include <unistd.h>
#include <assert.h>

#include "video_out.h"
#include "aspect.h"
#include "geometry.h"
#include "help_mp.h"
#include "osdep/timer.h"

#include <X11/Xmd.h>
#include <X11/Xlib.h>
#include <X11/Xutil.h>
#include <X11/Xatom.h>

#ifdef CONFIG_XSS
#include <X11/extensions/scrnsaver.h>
#endif

#ifdef CONFIG_XDPMS
#include <X11/extensions/dpms.h>
#endif

#ifdef CONFIG_XINERAMA
#include <X11/extensions/Xinerama.h>
#endif

#ifdef CONFIG_XF86VM
#include <X11/extensions/xf86vmode.h>
#endif

#ifdef CONFIG_XF86XK
#include <X11/XF86keysym.h>
#endif

#ifdef CONFIG_XV
#include <X11/extensions/Xv.h>
#include <X11/extensions/Xvlib.h>

#include "subopt-helper.h"
#endif

#include "input/input.h"
#include "input/mouse.h"

#define WIN_LAYER_ONBOTTOM               2
#define WIN_LAYER_NORMAL                 4
#define WIN_LAYER_ONTOP                  6
#define WIN_LAYER_ABOVE_DOCK             10

extern int enable_mouse_movements;
int fs_layer = WIN_LAYER_ABOVE_DOCK;

int stop_xscreensaver = 0;

static int dpms_disabled = 0;

char *mDisplayName = NULL;

char **vo_fstype_list;

/* 1 means that the WM is metacity (broken as hell) */
int metacity_hack = 0;

#ifdef CONFIG_XF86VM
XF86VidModeModeInfo **vidmodes = NULL;
XF86VidModeModeLine modeline;
#endif

static int vo_x11_get_fs_type(int supported);
static void saver_off(Display *);
static void saver_on(Display *);

/*
 * Sends the EWMH fullscreen state event.
 *
 * action: could be one of _NET_WM_STATE_REMOVE -- remove state
 *                         _NET_WM_STATE_ADD    -- add state
 *                         _NET_WM_STATE_TOGGLE -- toggle
 */
void vo_x11_ewmh_fullscreen(struct vo_x11_state *x11, int action)
{
    assert(action == _NET_WM_STATE_REMOVE ||
           action == _NET_WM_STATE_ADD || action == _NET_WM_STATE_TOGGLE);

    if (x11->fs_type & vo_wm_FULLSCREEN)
    {
        XEvent xev;

        /* init X event structure for _NET_WM_FULLSCREEN client message */
        xev.xclient.type = ClientMessage;
        xev.xclient.serial = 0;
        xev.xclient.send_event = True;
        xev.xclient.message_type = x11->XA_NET_WM_STATE;
        xev.xclient.window = x11->window;
        xev.xclient.format = 32;
        xev.xclient.data.l[0] = action;
        xev.xclient.data.l[1] = x11->XA_NET_WM_STATE_FULLSCREEN;
        xev.xclient.data.l[2] = 0;
        xev.xclient.data.l[3] = 0;
        xev.xclient.data.l[4] = 0;

        /* finally send that damn thing */
        if (!XSendEvent(x11->display, DefaultRootWindow(x11->display), False,
                        SubstructureRedirectMask | SubstructureNotifyMask,
                        &xev))
        {
            mp_tmsg(MSGT_VO, MSGL_ERR, "\nX11: Couldn't send EWMH fullscreen event!\n");
        }
    }
}

static void vo_hidecursor(Display * disp, Window win)
{
    Cursor no_ptr;
    Pixmap bm_no;
    XColor black, dummy;
    Colormap colormap;
    const char bm_no_data[] = { 0, 0, 0, 0, 0, 0, 0, 0 };

    if (WinID == 0)
        return;                 // do not hide if playing on the root window

    colormap = DefaultColormap(disp, DefaultScreen(disp));
    if ( !XAllocNamedColor(disp, colormap, "black", &black, &dummy) )
    {
      return; // color alloc failed, give up
    }
    bm_no = XCreateBitmapFromData(disp, win, bm_no_data, 8, 8);
    no_ptr = XCreatePixmapCursor(disp, bm_no, bm_no, &black, &black, 0, 0);
    XDefineCursor(disp, win, no_ptr);
    XFreeCursor(disp, no_ptr);
    if (bm_no != None)
        XFreePixmap(disp, bm_no);
    XFreeColors(disp,colormap,&black.pixel,1,0);
}

static void vo_showcursor(Display * disp, Window win)
{
    if (WinID == 0)
        return;
    XDefineCursor(disp, win, 0);
}

static int x11_errorhandler(Display * display, XErrorEvent * event)
{
#define MSGLEN 60
    char msg[MSGLEN];

    XGetErrorText(display, event->error_code, (char *) &msg, MSGLEN);

    mp_msg(MSGT_VO, MSGL_ERR, "X11 error: %s\n", msg);

    mp_msg(MSGT_VO, MSGL_V,
           "Type: %x, display: %p, resourceid: %lx, serial: %lx\n",
           event->type, event->display, event->resourceid, event->serial);
    mp_msg(MSGT_VO, MSGL_V,
           "Error code: %x, request code: %x, minor code: %x\n",
           event->error_code, event->request_code, event->minor_code);

//    abort();
    //exit_player("X11 error");
    return 0;
#undef MSGLEN
}

void fstype_help(void)
{
    mp_tmsg(MSGT_VO, MSGL_INFO, "Available fullscreen layer change modes:\n");
    mp_msg(MSGT_IDENTIFY, MSGL_INFO, "ID_FULL_SCREEN_TYPES\n");

    mp_msg(MSGT_VO, MSGL_INFO, "    %-15s %s\n", "none",
           "don't set fullscreen window layer");
    mp_msg(MSGT_VO, MSGL_INFO, "    %-15s %s\n", "layer",
           "use _WIN_LAYER hint with default layer");
    mp_msg(MSGT_VO, MSGL_INFO, "    %-15s %s\n", "layer=<0..15>",
           "use _WIN_LAYER hint with a given layer number");
    mp_msg(MSGT_VO, MSGL_INFO, "    %-15s %s\n", "netwm",
           "force NETWM style");
    mp_msg(MSGT_VO, MSGL_INFO, "    %-15s %s\n", "above",
           "use _NETWM_STATE_ABOVE hint if available");
    mp_msg(MSGT_VO, MSGL_INFO, "    %-15s %s\n", "below",
           "use _NETWM_STATE_BELOW hint if available");
    mp_msg(MSGT_VO, MSGL_INFO, "    %-15s %s\n", "fullscreen",
           "use _NETWM_STATE_FULLSCREEN hint if availale");
    mp_msg(MSGT_VO, MSGL_INFO, "    %-15s %s\n", "stays_on_top",
           "use _NETWM_STATE_STAYS_ON_TOP hint if available");
    mp_msg(MSGT_VO, MSGL_INFO,
           "You can also negate the settings with simply putting '-' in the beginning");
    mp_msg(MSGT_VO, MSGL_INFO, "\n");
}

static void fstype_dump(int fstype)
{
    if (fstype)
    {
        mp_msg(MSGT_VO, MSGL_V, "[x11] Current fstype setting honours");
        if (fstype & vo_wm_LAYER)
            mp_msg(MSGT_VO, MSGL_V, " LAYER");
        if (fstype & vo_wm_FULLSCREEN)
            mp_msg(MSGT_VO, MSGL_V, " FULLSCREEN");
        if (fstype & vo_wm_STAYS_ON_TOP)
            mp_msg(MSGT_VO, MSGL_V, " STAYS_ON_TOP");
        if (fstype & vo_wm_ABOVE)
            mp_msg(MSGT_VO, MSGL_V, " ABOVE");
        if (fstype & vo_wm_BELOW)
            mp_msg(MSGT_VO, MSGL_V, " BELOW");
        mp_msg(MSGT_VO, MSGL_V, " X atoms\n");
    } else
        mp_msg(MSGT_VO, MSGL_V,
               "[x11] Current fstype setting doesn't honour any X atoms\n");
}

static int net_wm_support_state_test(struct vo_x11_state *x11, Atom atom)
{
#define NET_WM_STATE_TEST(x) { if (atom == x11->XA_NET_WM_STATE_##x) { mp_msg( MSGT_VO,MSGL_V, "[x11] Detected wm supports " #x " state.\n" ); return vo_wm_##x; } }

    NET_WM_STATE_TEST(FULLSCREEN);
    NET_WM_STATE_TEST(ABOVE);
    NET_WM_STATE_TEST(STAYS_ON_TOP);
    NET_WM_STATE_TEST(BELOW);
    return 0;
}

static int x11_get_property(struct vo_x11_state *x11, Atom type, Atom ** args,
                            unsigned long *nitems)
{
    int format;
    unsigned long bytesafter;

    return  Success ==
            XGetWindowProperty(x11->display, x11->rootwin, type, 0, 16384, False,
                               AnyPropertyType, &type, &format, nitems,
                               &bytesafter, (unsigned char **) args)
            && *nitems > 0;
}

static int vo_wm_detect(struct vo *vo)
{
    struct vo_x11_state *x11 = vo->x11;
    int i;
    int wm = 0;
    unsigned long nitems;
    Atom *args = NULL;

    if (WinID >= 0)
        return 0;

// -- supports layers
    if (x11_get_property(x11, x11->XA_WIN_PROTOCOLS, &args, &nitems))
    {
        mp_msg(MSGT_VO, MSGL_V, "[x11] Detected wm supports layers.\n");
        for (i = 0; i < nitems; i++)
        {
            if (args[i] == x11->XA_WIN_LAYER)
            {
                wm |= vo_wm_LAYER;
                metacity_hack |= 1;
            } else
                /* metacity is the only window manager I know which reports
                 * supporting only the _WIN_LAYER hint in _WIN_PROTOCOLS.
                 * (what's more support for it is broken) */
                metacity_hack |= 2;
        }
        XFree(args);
        if (wm && (metacity_hack == 1))
        {
            // metacity claims to support layers, but it is not the truth :-)
            wm ^= vo_wm_LAYER;
            mp_msg(MSGT_VO, MSGL_V,
                   "[x11] Using workaround for Metacity bugs.\n");
        }
    }
// --- netwm
    if (x11_get_property(x11, x11->XA_NET_SUPPORTED, &args, &nitems))
    {
        mp_msg(MSGT_VO, MSGL_V, "[x11] Detected wm supports NetWM.\n");
        for (i = 0; i < nitems; i++)
            wm |= net_wm_support_state_test(vo->x11, args[i]);
        XFree(args);
    }

    if (wm == 0)
        mp_msg(MSGT_VO, MSGL_V, "[x11] Unknown wm type...\n");
    return wm;
}

#define XA_INIT(x) x11->XA##x = XInternAtom(x11->display, #x, False)
static void init_atoms(struct vo_x11_state *x11)
{
    XA_INIT(_NET_SUPPORTED);
    XA_INIT(_NET_WM_STATE);
    XA_INIT(_NET_WM_STATE_FULLSCREEN);
    XA_INIT(_NET_WM_STATE_ABOVE);
    XA_INIT(_NET_WM_STATE_STAYS_ON_TOP);
    XA_INIT(_NET_WM_STATE_BELOW);
    XA_INIT(_NET_WM_PID);
    XA_INIT(_WIN_PROTOCOLS);
    XA_INIT(_WIN_LAYER);
    XA_INIT(_WIN_HINTS);
    XA_INIT(WM_PROTOCOLS);
    XA_INIT(WM_DELETE_WINDOW);
}

void update_xinerama_info(struct vo *vo) {
    struct MPOpts *opts = vo->opts;
    int screen = xinerama_screen;
    xinerama_x = xinerama_y = 0;
#ifdef CONFIG_XINERAMA
    if (screen >= -1 && XineramaIsActive(vo->x11->display))
    {
        XineramaScreenInfo *screens;
        int num_screens;

        screens = XineramaQueryScreens(vo->x11->display, &num_screens);
        if (screen >= num_screens)
            screen = num_screens - 1;
        if (screen == -1) {
            int x = vo->dx + vo->dwidth / 2;
            int y = vo->dy + vo->dheight / 2;
            for (screen = num_screens - 1; screen > 0; screen--) {
               int left = screens[screen].x_org;
               int right = left + screens[screen].width;
               int top = screens[screen].y_org;
               int bottom = top + screens[screen].height;
               if (left <= x && x <= right && top <= y && y <= bottom)
                   break;
            }
        }
        if (screen < 0)
            screen = 0;
        opts->vo_screenwidth = screens[screen].width;
        opts->vo_screenheight = screens[screen].height;
        xinerama_x = screens[screen].x_org;
        xinerama_y = screens[screen].y_org;

        XFree(screens);
    }
#endif
    aspect_save_screenres(vo, opts->vo_screenwidth, opts->vo_screenheight);
}

int vo_init(struct vo *vo)
{
    struct MPOpts *opts = vo->opts;
    struct vo_x11_state *x11 = vo->x11;
// int       mScreen;
    int depth, bpp;
    unsigned int mask;

// char    * DisplayName = ":0.0";
// Display * mDisplay;
    XImage *mXImage = NULL;

// Window    mRootWin;
    XWindowAttributes attribs;
    char *dispName;

	if (vo_rootwin)
		WinID = 0; // use root window

    if (x11->depthonscreen)
    {
        saver_off(x11->display);
        return 1;               // already called
    }

    XSetErrorHandler(x11_errorhandler);

#if 0
    if (!mDisplayName)
        if (!(mDisplayName = getenv("DISPLAY")))
            mDisplayName = strdup(":0.0");
#else
    dispName = XDisplayName(mDisplayName);
#endif

    mp_msg(MSGT_VO, MSGL_V, "X11 opening display: %s\n", dispName);

    x11->display = XOpenDisplay(dispName);
    if (!x11->display)
    {
        mp_msg(MSGT_VO, MSGL_ERR,
               "vo: couldn't open the X11 display (%s)!\n", dispName);
        return 0;
    }
    x11->screen = DefaultScreen(x11->display);  // screen ID
    x11->rootwin = RootWindow(x11->display, x11->screen);   // root window ID

    init_atoms(vo->x11);

#ifdef CONFIG_XF86VM
    {
        int clock;

        XF86VidModeGetModeLine(x11->display, x11->screen, &clock, &modeline);
        if (!opts->vo_screenwidth)
            opts->vo_screenwidth = modeline.hdisplay;
        if (!opts->vo_screenheight)
            opts->vo_screenheight = modeline.vdisplay;
    }
#endif
    {
        if (!opts->vo_screenwidth)
            opts->vo_screenwidth = DisplayWidth(x11->display, x11->screen);
        if (!opts->vo_screenheight)
            opts->vo_screenheight = DisplayHeight(x11->display, x11->screen);
    }
    // get color depth (from root window, or the best visual):
    XGetWindowAttributes(x11->display, x11->rootwin, &attribs);
    depth = attribs.depth;

    if (depth != 15 && depth != 16 && depth != 24 && depth != 32)
    {
        Visual *visual;

        depth = vo_find_depth_from_visuals(x11->display, x11->screen, &visual);
        if (depth != -1)
            mXImage = XCreateImage(x11->display, visual, depth, ZPixmap,
                                   0, NULL, 1, 1, 8, 1);
    } else
        mXImage =
            XGetImage(x11->display, x11->rootwin, 0, 0, 1, 1, AllPlanes, ZPixmap);

    x11->depthonscreen = depth;   // display depth on screen

    // get bits/pixel from XImage structure:
    if (mXImage == NULL)
    {
        mask = 0;
    } else
    {
        /*
         * for the depth==24 case, the XImage structures might use
         * 24 or 32 bits of data per pixel.  The x11->depthonscreen
         * field stores the amount of data per pixel in the
         * XImage structure!
         *
         * Maybe we should rename vo_depthonscreen to (or add) vo_bpp?
         */
        bpp = mXImage->bits_per_pixel;
        if ((x11->depthonscreen + 7) / 8 != (bpp + 7) / 8)
            x11->depthonscreen = bpp;     // by A'rpi
        mask =
            mXImage->red_mask | mXImage->green_mask | mXImage->blue_mask;
        mp_msg(MSGT_VO, MSGL_V,
               "vo: X11 color mask:  %X  (R:%lX G:%lX B:%lX)\n", mask,
               mXImage->red_mask, mXImage->green_mask, mXImage->blue_mask);
        XDestroyImage(mXImage);
    }
    if (((x11->depthonscreen + 7) / 8) == 2)
    {
        if (mask == 0x7FFF)
            x11->depthonscreen = 15;
        else if (mask == 0xFFFF)
            x11->depthonscreen = 16;
    }
// XCloseDisplay( mDisplay );
/* slightly improved local display detection AST */
    if (strncmp(dispName, "unix:", 5) == 0)
        dispName += 4;
    else if (strncmp(dispName, "localhost:", 10) == 0)
        dispName += 9;
    if (*dispName == ':' && atoi(dispName + 1) < 10)
        x11->display_is_local = 1;
    else
        x11->display_is_local = 0;
    mp_msg(MSGT_VO, MSGL_V,
           "vo: X11 running at %dx%d with depth %d and %d bpp (\"%s\" => %s display)\n",
           opts->vo_screenwidth, opts->vo_screenheight, depth, x11->depthonscreen,
           dispName, x11->display_is_local ? "local" : "remote");

    x11->wm_type = vo_wm_detect(vo);

    x11->fs_type = vo_x11_get_fs_type(x11->wm_type);

    fstype_dump(x11->fs_type);

    saver_off(x11->display);
    return 1;
}

void vo_uninit(struct vo_x11_state *x11)
{
    if (!x11->display)
    {
        mp_msg(MSGT_VO, MSGL_V,
               "vo: x11 uninit called but X11 not initialized..\n");
    } else {
        mp_msg(MSGT_VO, MSGL_V, "vo: uninit ...\n");
        XSetErrorHandler(NULL);
        XCloseDisplay(x11->display);
        x11->depthonscreen = 0;
        x11->display = NULL;
    }
    talloc_free(x11);
}

#include "osdep/keycodes.h"
#include "wskeys.h"

#ifdef XF86XK_AudioPause
static const struct keymap keysym_map[] = {
    {XF86XK_MenuKB, KEY_MENU},
    {XF86XK_AudioPlay, KEY_PLAY}, {XF86XK_AudioPause, KEY_PAUSE}, {XF86XK_AudioStop, KEY_STOP},
    {XF86XK_AudioPrev, KEY_PREV}, {XF86XK_AudioNext, KEY_NEXT},
    {XF86XK_AudioMute, KEY_MUTE}, {XF86XK_AudioLowerVolume, KEY_VOLUME_DOWN}, {XF86XK_AudioRaiseVolume, KEY_VOLUME_UP},
    {0, 0}
};

static void vo_x11_putkey_ext(struct vo *vo, int keysym)
{
    struct mp_fifo *f = vo->key_fifo;
    int mpkey = lookup_keymap_table(keysym_map, keysym);
    if (mpkey)
        mplayer_put_key(f, mpkey);
}
#endif

static const struct keymap keymap[] = {
    // special keys
    {wsEscape, KEY_ESC}, {wsBackSpace, KEY_BS}, {wsTab, KEY_TAB}, {wsEnter, KEY_ENTER},

    // cursor keys
    {wsLeft, KEY_LEFT}, {wsRight, KEY_RIGHT}, {wsUp, KEY_UP}, {wsDown, KEY_DOWN},

    // navigation block
    {wsInsert, KEY_INSERT}, {wsDelete, KEY_DELETE}, {wsHome, KEY_HOME}, {wsEnd, KEY_END},
    {wsPageUp, KEY_PAGE_UP}, {wsPageDown, KEY_PAGE_DOWN},

    // F-keys
    {wsF1, KEY_F+1}, {wsF2, KEY_F+2}, {wsF3, KEY_F+3}, {wsF4, KEY_F+4},
    {wsF5, KEY_F+5}, {wsF6, KEY_F+6}, {wsF7, KEY_F+7}, {wsF8, KEY_F+8},
    {wsF9, KEY_F+9}, {wsF10, KEY_F+10}, {wsF11, KEY_F+11}, {wsF12, KEY_F+12},

    // numpad independent of numlock
    {wsGrayMinus, '-'}, {wsGrayPlus, '+'}, {wsGrayMul, '*'}, {wsGrayDiv, '/'},
    {wsGrayEnter, KEY_KPENTER},

    // numpad with numlock
    {wsGray0, KEY_KP0}, {wsGray1, KEY_KP1}, {wsGray2, KEY_KP2},
    {wsGray3, KEY_KP3}, {wsGray4, KEY_KP4}, {wsGray5, KEY_KP5},
    {wsGray6, KEY_KP6}, {wsGray7, KEY_KP7}, {wsGray8, KEY_KP8},
    {wsGray9, KEY_KP9}, {wsGrayDecimal, KEY_KPDEC},

    // numpad without numlock
    {wsGrayInsert, KEY_KPINS}, {wsGrayEnd, KEY_KP1}, {wsGrayDown, KEY_KP2},
    {wsGrayPgDn, KEY_KP3}, {wsGrayLeft, KEY_KP4}, {wsGray5Dup, KEY_KP5},
    {wsGrayRight, KEY_KP6}, {wsGrayHome, KEY_KP7}, {wsGrayUp, KEY_KP8},
    {wsGrayPgUp, KEY_KP9}, {wsGrayDelete, KEY_KPDEL},

    {0, 0}
};

void vo_x11_putkey(struct vo *vo, int key)
{
    static const char *passthrough_keys = " -+*/<>`~!@#$%^&()_{}:;\"\',.?\\|=[]";
    int mpkey = 0;
    if ((key >= 'a' && key <= 'z') ||
        (key >= 'A' && key <= 'Z') ||
        (key >= '0' && key <= '9') ||
        (key >  0   && key <  256 && strchr(passthrough_keys, key)))
        mpkey = key;

    if (!mpkey)
        mpkey = lookup_keymap_table(keymap, key);

    if (mpkey)
        mplayer_put_key(vo->key_fifo, mpkey);
}


// ----- Motif header: -------

#define MWM_HINTS_FUNCTIONS     (1L << 0)
#define MWM_HINTS_DECORATIONS   (1L << 1)
#define MWM_HINTS_INPUT_MODE    (1L << 2)
#define MWM_HINTS_STATUS        (1L << 3)

#define MWM_FUNC_ALL            (1L << 0)
#define MWM_FUNC_RESIZE         (1L << 1)
#define MWM_FUNC_MOVE           (1L << 2)
#define MWM_FUNC_MINIMIZE       (1L << 3)
#define MWM_FUNC_MAXIMIZE       (1L << 4)
#define MWM_FUNC_CLOSE          (1L << 5)

#define MWM_DECOR_ALL           (1L << 0)
#define MWM_DECOR_BORDER        (1L << 1)
#define MWM_DECOR_RESIZEH       (1L << 2)
#define MWM_DECOR_TITLE         (1L << 3)
#define MWM_DECOR_MENU          (1L << 4)
#define MWM_DECOR_MINIMIZE      (1L << 5)
#define MWM_DECOR_MAXIMIZE      (1L << 6)

#define MWM_INPUT_MODELESS 0
#define MWM_INPUT_PRIMARY_APPLICATION_MODAL 1
#define MWM_INPUT_SYSTEM_MODAL 2
#define MWM_INPUT_FULL_APPLICATION_MODAL 3
#define MWM_INPUT_APPLICATION_MODAL MWM_INPUT_PRIMARY_APPLICATION_MODAL

#define MWM_TEAROFF_WINDOW      (1L<<0)

typedef struct
{
    long flags;
    long functions;
    long decorations;
    long input_mode;
    long state;
} MotifWmHints;

static MotifWmHints vo_MotifWmHints;
static Atom vo_MotifHints = None;

void vo_x11_decoration(struct vo *vo, int d)
{
    struct vo_x11_state *x11 = vo->x11;
    Atom mtype;
    int mformat;
    unsigned long mn, mb;

    if (!WinID)
        return;

    if (vo_fsmode & 8)
    {
        XSetTransientForHint(x11->display, x11->window,
                             RootWindow(x11->display, x11->screen));
    }

    vo_MotifHints = XInternAtom(x11->display, "_MOTIF_WM_HINTS", 0);
    if (vo_MotifHints != None)
    {
        if (!d)
        {
            MotifWmHints *mhints = NULL;

            XGetWindowProperty(x11->display, x11->window,
                               vo_MotifHints, 0, 20, False,
                               vo_MotifHints, &mtype, &mformat, &mn,
                               &mb, (unsigned char **) &mhints);
            if (mhints)
            {
                if (mhints->flags & MWM_HINTS_DECORATIONS)
                    x11->olddecor = mhints->decorations;
                if (mhints->flags & MWM_HINTS_FUNCTIONS)
                    x11->oldfuncs = mhints->functions;
                XFree(mhints);
            }
        }

        memset(&vo_MotifWmHints, 0, sizeof(MotifWmHints));
        vo_MotifWmHints.flags =
            MWM_HINTS_FUNCTIONS | MWM_HINTS_DECORATIONS;
        if (d)
        {
            vo_MotifWmHints.functions = x11->oldfuncs;
            d = x11->olddecor;
        }
#if 0
        vo_MotifWmHints.decorations =
            d | ((vo_fsmode & 2) ? 0 : MWM_DECOR_MENU);
#else
        vo_MotifWmHints.decorations =
            d | ((vo_fsmode & 2) ? MWM_DECOR_MENU : 0);
#endif
        XChangeProperty(x11->display, x11->window, vo_MotifHints,
                        vo_MotifHints, 32,
                        PropModeReplace,
                        (unsigned char *) &vo_MotifWmHints,
                        (vo_fsmode & 4) ? 4 : 5);
    }
}

void vo_x11_classhint(struct vo *vo, Window window, const char *name)
{
    struct vo_x11_state *x11 = vo->x11;
    XClassHint wmClass;
    pid_t pid = getpid();

    wmClass.res_name = vo_winname ? vo_winname : name;
    wmClass.res_class = "MPlayer";
    XSetClassHint(x11->display, window, &wmClass);
    XChangeProperty(x11->display, window, x11->XA_NET_WM_PID, XA_CARDINAL,
                    32, PropModeReplace, (unsigned char *) &pid, 1);
}

void vo_x11_uninit(struct vo *vo)
{
    struct vo_x11_state *x11 = vo->x11;
    saver_on(x11->display);
    if (x11->window != None)
        vo_showcursor(x11->display, x11->window);

    if (x11->f_gc)
    {
        XFreeGC(vo->x11->display, x11->f_gc);
        x11->f_gc = NULL;
    }
    {
        if (x11->vo_gc)
        {
            XSetBackground(vo->x11->display, x11->vo_gc, 0);
            XFreeGC(vo->x11->display, x11->vo_gc);
            x11->vo_gc = NULL;
        }
        if (x11->window != None)
        {
            XClearWindow(x11->display, x11->window);
            if (WinID < 0)
            {
                XEvent xev;

                XUnmapWindow(x11->display, x11->window);
                XDestroyWindow(x11->display, x11->window);
                do
                {
                    XNextEvent(x11->display, &xev);
                }
                while (xev.type != DestroyNotify
                       || xev.xdestroywindow.event != x11->window);
            }
            x11->window = None;
        }
        vo_fs = 0;
        x11->vo_old_width = x11->vo_old_height = 0;
    }
}

int vo_x11_check_events(struct vo *vo)
{
    struct vo_x11_state *x11 = vo->x11;
    Display *display = vo->x11->display;
    int ret = 0;
    XEvent Event;
    char buf[100];
    KeySym keySym;

// unsigned long  vo_KeyTable[512];

    if ((x11->vo_mouse_autohide) && x11->mouse_waiting_hide &&
                                 (GetTimerMS() - x11->mouse_timer >= 1000)) {
        vo_hidecursor(display, x11->window);
        x11->mouse_waiting_hide = 0;
    }

    while (XPending(display))
    {
        XNextEvent(display, &Event);
//       printf("\rEvent.type=%X  \n",Event.type);
        switch (Event.type)
        {
            case Expose:
                ret |= VO_EVENT_EXPOSE;
                break;
            case ConfigureNotify:
                if (x11->window == None)
                    break;
                {
                    int old_w = vo->dwidth, old_h = vo->dheight;
                    vo_x11_update_geometry(vo);
                    if (vo->dwidth != old_w || vo->dheight != old_h)
                        ret |= VO_EVENT_RESIZE;
                }
                break;
            case KeyPress:
                {
                    int key;

                    XLookupString(&Event.xkey, buf, sizeof(buf), &keySym,
                                  &x11->compose_status);
#ifdef XF86XK_AudioPause
                    vo_x11_putkey_ext(vo, keySym);
#endif
                    key =
                        ((keySym & 0xff00) !=
                         0 ? ((keySym & 0x00ff) + 256) : (keySym));
                    vo_x11_putkey(vo, key);
                    ret |= VO_EVENT_KEYPRESS;
                }
                break;
            case MotionNotify:
                if(enable_mouse_movements)
                {
                    char cmd_str[40];
                    sprintf(cmd_str,"set_mouse_pos %i %i",Event.xmotion.x, Event.xmotion.y);
                    mp_input_queue_cmd(vo->input_ctx,
                                       mp_input_parse_cmd(cmd_str));
                }

                if (x11->vo_mouse_autohide)
                {
                    vo_showcursor(display, x11->window);
                    x11->mouse_waiting_hide = 1;
                    x11->mouse_timer = GetTimerMS();
                }
                break;
            case ButtonPress:
                if (x11->vo_mouse_autohide)
                {
                    vo_showcursor(display, x11->window);
                    x11->mouse_waiting_hide = 1;
                    x11->mouse_timer = GetTimerMS();
                }
                mplayer_put_key(vo->key_fifo,
                                (MOUSE_BTN0 + Event.xbutton.button - 1)
                                | MP_KEY_DOWN);
                break;
            case ButtonRelease:
                if (x11->vo_mouse_autohide)
                {
                    vo_showcursor(display, x11->window);
                    x11->mouse_waiting_hide = 1;
                    x11->mouse_timer = GetTimerMS();
                }
                mplayer_put_key(vo->key_fifo,
                                MOUSE_BTN0 + Event.xbutton.button - 1);
                break;
            case PropertyNotify:
                {
                    char *name =
                        XGetAtomName(display, Event.xproperty.atom);

                    if (!name)
                        break;

//          fprintf(stderr,"[ws] PropertyNotify ( 0x%x ) %s ( 0x%x )\n",vo_window,name,Event.xproperty.atom );

                    XFree(name);
                }
                break;
            case MapNotify:
                x11->vo_hint.win_gravity = x11->old_gravity;
                XSetWMNormalHints(display, x11->window, &x11->vo_hint);
                x11->fs_flip = 0;
                break;
	    case ClientMessage:
                if (Event.xclient.message_type == x11->XAWM_PROTOCOLS &&
                    Event.xclient.data.l[0] == x11->XAWM_DELETE_WINDOW)
                    mplayer_put_key(vo->key_fifo, KEY_CLOSE_WIN);
                break;
        }
    }
    return ret;
}

/**
 * \brief sets the size and position of the non-fullscreen window.
 */
static void vo_x11_nofs_sizepos(struct vo *vo, int x, int y,
                                int width, int height)
{
    struct vo_x11_state *x11 = vo->x11;
    vo_x11_sizehint(vo, x, y, width, height, 0);
  if (vo_fs) {
    x11->vo_old_x = x;
    x11->vo_old_y = y;
    x11->vo_old_width = width;
    x11->vo_old_height = height;
  }
  else
  {
   vo->dwidth = width;
   vo->dheight = height;
   if (vo->opts->force_window_position)
       XMoveResizeWindow(vo->x11->display, vo->x11->window, x, y, width,
                         height);
   else
       XResizeWindow(vo->x11->display, vo->x11->window, width, height);
  }
}

void vo_x11_sizehint(struct vo *vo, int x, int y, int width, int height, int max)
{
    struct vo_x11_state *x11 = vo->x11;
    x11->vo_hint.flags = 0;
    if (vo_keepaspect)
    {
        x11->vo_hint.flags |= PAspect;
        x11->vo_hint.min_aspect.x = width;
        x11->vo_hint.min_aspect.y = height;
        x11->vo_hint.max_aspect.x = width;
        x11->vo_hint.max_aspect.y = height;
    }

    x11->vo_hint.flags |= PPosition | PSize;
    x11->vo_hint.x = x;
    x11->vo_hint.y = y;
    x11->vo_hint.width = width;
    x11->vo_hint.height = height;
    if (max)
    {
        x11->vo_hint.flags |= PMaxSize;
        x11->vo_hint.max_width = width;
        x11->vo_hint.max_height = height;
    } else
    {
        x11->vo_hint.max_width = 0;
        x11->vo_hint.max_height = 0;
    }

    // Set minimum height/width to 4 to avoid off-by-one errors
    // and because mga_vid requires a minimal size of 4 pixels.
    x11->vo_hint.flags |= PMinSize;
    x11->vo_hint.min_width = x11->vo_hint.min_height = 4;

    // Set the base size. A window manager might display the window
    // size to the user relative to this.
    // Setting these to width/height might be nice, but e.g. fluxbox can't handle it.
    x11->vo_hint.flags |= PBaseSize;
    x11->vo_hint.base_width = 0 /*width*/;
    x11->vo_hint.base_height = 0 /*height*/;

    x11->vo_hint.flags |= PWinGravity;
    x11->vo_hint.win_gravity = StaticGravity;
    XSetWMNormalHints(x11->display, x11->window, &x11->vo_hint);
}

static int vo_x11_get_gnome_layer(struct vo_x11_state *x11, Window win)
{
    Atom type;
    int format;
    unsigned long nitems;
    unsigned long bytesafter;
    unsigned short *args = NULL;

    if (XGetWindowProperty(x11->display, win, x11->XA_WIN_LAYER, 0, 16384,
                           False, AnyPropertyType, &type, &format, &nitems,
                           &bytesafter,
                           (unsigned char **) &args) == Success
        && nitems > 0 && args)
    {
        mp_msg(MSGT_VO, MSGL_V, "[x11] original window layer is %d.\n",
               *args);
        return *args;
    }
    return WIN_LAYER_NORMAL;
}

//
static Window vo_x11_create_smooth_window(struct vo_x11_state *x11, Window mRoot,
                                   Visual * vis, int x, int y,
                                   unsigned int width, unsigned int height,
                                   int depth, Colormap col_map)
{
    unsigned long xswamask = CWBorderPixel;
    XSetWindowAttributes xswa;
    Window ret_win;

    if (col_map != CopyFromParent)
    {
        xswa.colormap = col_map;
        xswamask |= CWColormap;
    }
    xswa.background_pixel = 0;
    xswa.border_pixel = 0;
    xswa.backing_store = NotUseful;
    xswa.bit_gravity = StaticGravity;

    ret_win =
        XCreateWindow(x11->display, x11->rootwin, x, y, width, height, 0, depth,
                      CopyFromParent, vis, xswamask, &xswa);
    XSetWMProtocols(x11->display, ret_win, &x11->XAWM_DELETE_WINDOW, 1);
    if (!x11->f_gc)
        x11->f_gc = XCreateGC(x11->display, ret_win, 0, 0);
    XSetForeground(x11->display, x11->f_gc, 0);

    return ret_win;
}

/**
 * \brief create and setup a window suitable for display
 * \param vis Visual to use for creating the window
 * \param x x position of window
 * \param y y position of window
 * \param width width of window
 * \param height height of window
 * \param flags flags for window creation.
 *              Only VOFLAG_FULLSCREEN is supported so far.
 * \param col_map Colourmap for window or CopyFromParent if a specific colormap isn't needed
 * \param classname name to use for the classhint
 * \param title title for the window
 *
 * This also does the grunt-work like setting Window Manager hints etc.
 * If vo_window is already set it just moves and resizes it.
 */
void vo_x11_create_vo_window(struct vo *vo, XVisualInfo *vis, int x, int y,
                             unsigned int width, unsigned int height, int flags,
                             Colormap col_map,
                             const char *classname, const char *title)
{
  struct MPOpts *opts = vo->opts;
  struct vo_x11_state *x11 = vo->x11;
  Display *mDisplay = vo->x11->display;
  XGCValues xgcv;
  if (WinID >= 0) {
    vo_fs = flags & VOFLAG_FULLSCREEN;
    x11->window = WinID ? (Window)WinID : x11->rootwin;
    if (col_map != CopyFromParent) {
      unsigned long xswamask = CWColormap;
      XSetWindowAttributes xswa;
      xswa.colormap = col_map;
      XChangeWindowAttributes(mDisplay, x11->window, xswamask, &xswa);
      XInstallColormap(mDisplay, col_map);
    }
    if (WinID) vo_x11_update_geometry(vo);
    vo_x11_selectinput_witherr(mDisplay, x11->window,
          StructureNotifyMask | KeyPressMask | PointerMotionMask |
          ButtonPressMask | ButtonReleaseMask | ExposureMask);
    goto final;
  }
  if (x11->window == None) {
    XSizeHints hint;
    XEvent xev;
    vo_fs = 0;
    vo->dwidth = width;
    vo->dheight = height;
    x11->window = vo_x11_create_smooth_window(x11, x11->rootwin, vis->visual,
                      x, y, width, height, vis->depth, col_map);
    vo_x11_classhint(vo, x11->window, classname);
    XStoreName(mDisplay, x11->window, title);
    vo_hidecursor(mDisplay, x11->window);
    XSelectInput(mDisplay, x11->window, StructureNotifyMask);
    hint.x = x; hint.y = y;
    hint.width = width; hint.height = height;
    hint.flags = PPosition | PSize;
    XSetStandardProperties(mDisplay, x11->window, title, title, None, NULL, 0, &hint);
    if (!vo_border) vo_x11_decoration(vo, 0);
    // map window
<<<<<<< HEAD
    XMapWindow(mDisplay, x11->window);
    XClearWindow(mDisplay, x11->window);
=======
    XMapWindow(mDisplay, vo_window);
    vo_x11_clearwindow(mDisplay, vo_window);
>>>>>>> bc802c1e
    // wait for map
    do {
      XNextEvent(mDisplay, &xev);
    } while (xev.type != MapNotify || xev.xmap.event != x11->window);
    XSelectInput(mDisplay, x11->window, NoEventMask);
    XSync(mDisplay, False);
    vo_x11_selectinput_witherr(mDisplay, x11->window,
          StructureNotifyMask | KeyPressMask | PointerMotionMask |
          ButtonPressMask | ButtonReleaseMask | ExposureMask);
  }
  if (opts->vo_ontop) vo_x11_setlayer(vo, x11->window, opts->vo_ontop);
  vo_x11_nofs_sizepos(vo, vo->dx, vo->dy, width, height);
  if (!!vo_fs != !!(flags & VOFLAG_FULLSCREEN))
    vo_x11_fullscreen(vo);
  else if (vo_fs) {
    // if we are already in fullscreen do not switch back and forth, just
    // set the size values right.
    vo->dwidth  = vo->opts->vo_screenwidth;
    vo->dheight = vo->opts->vo_screenheight;
  }
final:
  if (x11->vo_gc != None)
    XFreeGC(mDisplay, x11->vo_gc);
  x11->vo_gc = XCreateGC(mDisplay, x11->window, GCForeground, &xgcv);
  XSync(mDisplay, False);
  x11->vo_mouse_autohide = 1;
}

void vo_x11_clearwindow_part(struct vo *vo, Window vo_window,
                             int img_width, int img_height, int use_fs)
{
    struct vo_x11_state *x11 = vo->x11;
    struct MPOpts *opts = vo->opts;
    Display *mDisplay = vo->x11->display;
    int u_dheight, u_dwidth, left_ov, left_ov2;

    if (!x11->f_gc)
        return;

    u_dheight = use_fs ? opts->vo_screenheight : vo->dheight;
    u_dwidth = use_fs ? opts->vo_screenwidth : vo->dwidth;
    if ((u_dheight <= img_height) && (u_dwidth <= img_width))
        return;

    left_ov = (u_dheight - img_height) / 2;
    left_ov2 = (u_dwidth - img_width) / 2;

    XFillRectangle(mDisplay, vo_window, x11->f_gc, 0, 0, u_dwidth, left_ov);
    XFillRectangle(mDisplay, vo_window, x11->f_gc, 0, u_dheight - left_ov - 1,
                   u_dwidth, left_ov + 1);

    if (u_dwidth > img_width)
    {
        XFillRectangle(mDisplay, vo_window, x11->f_gc, 0, left_ov, left_ov2,
                       img_height);
        XFillRectangle(mDisplay, vo_window, x11->f_gc, u_dwidth - left_ov2 - 1,
                       left_ov, left_ov2 + 1, img_height);
    }

    XFlush(mDisplay);
}

void vo_x11_clearwindow(struct vo *vo, Window vo_window)
{
    struct vo_x11_state *x11 = vo->x11;
    struct MPOpts *opts = vo->opts;
    if (!x11->f_gc)
        return;
    XFillRectangle(x11->display, vo_window, x11->f_gc, 0, 0,
                   opts->vo_screenwidth, opts->vo_screenheight);
    //
    XFlush(x11->display);
}


void vo_x11_setlayer(struct vo *vo, Window vo_window, int layer)
{
    struct vo_x11_state *x11 = vo->x11;
    if (WinID >= 0)
        return;

    if (x11->fs_type & vo_wm_LAYER)
    {
        XClientMessageEvent xev;

        if (!x11->orig_layer)
            x11->orig_layer = vo_x11_get_gnome_layer(x11, vo_window);

        memset(&xev, 0, sizeof(xev));
        xev.type = ClientMessage;
        xev.display = x11->display;
        xev.window = vo_window;
        xev.message_type = x11->XA_WIN_LAYER;
        xev.format = 32;
        xev.data.l[0] = layer ? fs_layer : x11->orig_layer;  // if not fullscreen, stay on default layer
        xev.data.l[1] = CurrentTime;
        mp_msg(MSGT_VO, MSGL_V,
               "[x11] Layered style stay on top (layer %ld).\n",
               xev.data.l[0]);
        XSendEvent(x11->display, x11->rootwin, False, SubstructureNotifyMask,
                   (XEvent *) & xev);
    } else if (x11->fs_type & vo_wm_NETWM)
    {
        XClientMessageEvent xev;
        char *state;

        memset(&xev, 0, sizeof(xev));
        xev.type = ClientMessage;
        xev.message_type = x11->XA_NET_WM_STATE;
        xev.display = x11->display;
        xev.window = vo_window;
        xev.format = 32;
        xev.data.l[0] = layer;

        if (x11->fs_type & vo_wm_STAYS_ON_TOP)
            xev.data.l[1] = x11->XA_NET_WM_STATE_STAYS_ON_TOP;
        else if (x11->fs_type & vo_wm_ABOVE)
            xev.data.l[1] = x11->XA_NET_WM_STATE_ABOVE;
        else if (x11->fs_type & vo_wm_FULLSCREEN)
            xev.data.l[1] = x11->XA_NET_WM_STATE_FULLSCREEN;
        else if (x11->fs_type & vo_wm_BELOW)
            // This is not fallback. We can safely assume that the situation
            // where only NETWM_STATE_BELOW is supported doesn't exist.
            xev.data.l[1] = x11->XA_NET_WM_STATE_BELOW;

        XSendEvent(x11->display, x11->rootwin, False, SubstructureRedirectMask,
                   (XEvent *) & xev);
        state = XGetAtomName(x11->display, xev.data.l[1]);
        mp_msg(MSGT_VO, MSGL_V,
               "[x11] NET style stay on top (layer %d). Using state %s.\n",
               layer, state);
        XFree(state);
    }
}

static int vo_x11_get_fs_type(int supported)
{
    int i;
    int type = supported;

    if (vo_fstype_list)
    {
        for (i = 0; vo_fstype_list[i]; i++)
        {
            int neg = 0;
            char *arg = vo_fstype_list[i];

            if (vo_fstype_list[i][0] == '-')
            {
                neg = 1;
                arg = vo_fstype_list[i] + 1;
            }

            if (!strncmp(arg, "layer", 5))
            {
                if (!neg && (arg[5] == '='))
                {
                    char *endptr = NULL;
                    int layer = strtol(vo_fstype_list[i] + 6, &endptr, 10);

                    if (endptr && *endptr == '\0' && layer >= 0
                        && layer <= 15)
                        fs_layer = layer;
                }
                if (neg)
                    type &= ~vo_wm_LAYER;
                else
                    type |= vo_wm_LAYER;
            } else if (!strcmp(arg, "above"))
            {
                if (neg)
                    type &= ~vo_wm_ABOVE;
                else
                    type |= vo_wm_ABOVE;
            } else if (!strcmp(arg, "fullscreen"))
            {
                if (neg)
                    type &= ~vo_wm_FULLSCREEN;
                else
                    type |= vo_wm_FULLSCREEN;
            } else if (!strcmp(arg, "stays_on_top"))
            {
                if (neg)
                    type &= ~vo_wm_STAYS_ON_TOP;
                else
                    type |= vo_wm_STAYS_ON_TOP;
            } else if (!strcmp(arg, "below"))
            {
                if (neg)
                    type &= ~vo_wm_BELOW;
                else
                    type |= vo_wm_BELOW;
            } else if (!strcmp(arg, "netwm"))
            {
                if (neg)
                    type &= ~vo_wm_NETWM;
                else
                    type |= vo_wm_NETWM;
            } else if (!strcmp(arg, "none"))
                type = 0; // clear; keep parsing
        }
    }

    return type;
}

/**
 * \brief update vo->dx, vo->dy, vo->dwidth and vo->dheight with current values of vo->x11->window
 * \return returns current color depth of vo->x11->window
 */
int vo_x11_update_geometry(struct vo *vo)
{
    struct vo_x11_state *x11 = vo->x11;
    unsigned depth, w, h;
    int dummy_int;
    Window dummy_win;
    XGetGeometry(x11->display, x11->window, &dummy_win, &dummy_int, &dummy_int,
                 &w, &h, &dummy_int, &depth);
    if (w <= INT_MAX && h <= INT_MAX) {
        vo->dwidth = w;
        vo->dheight = h;
    }
    XTranslateCoordinates(x11->display, x11->window, x11->rootwin, 0, 0,
                          &vo->dx, &vo->dy, &dummy_win);
    if (vo_wintitle)
        XStoreName(x11->display, x11->window, vo_wintitle);

    return depth <= INT_MAX ? depth : 0;
}

void vo_x11_fullscreen(struct vo *vo)
{
    struct MPOpts *opts = vo->opts;
    struct vo_x11_state *x11 = vo->x11;
    int x, y, w, h;
    x = x11->vo_old_x;
    y = x11->vo_old_y;
    w = x11->vo_old_width;
    h = x11->vo_old_height;

    if (WinID >= 0) {
        vo_fs = !vo_fs;
        return;
    }
    if (x11->fs_flip)
        return;

    if (vo_fs)
    {
        vo_x11_ewmh_fullscreen(x11, _NET_WM_STATE_REMOVE);   // removes fullscreen state if wm supports EWMH
        vo_fs = VO_FALSE;
    } else
    {
        // win->fs
        vo_x11_ewmh_fullscreen(x11, _NET_WM_STATE_ADD);      // sends fullscreen state to be added if wm supports EWMH

        vo_fs = VO_TRUE;
        if ( ! (x11->fs_type & vo_wm_FULLSCREEN) ) // not needed with EWMH fs
        {
            x11->vo_old_x = vo->dx;
            x11->vo_old_y = vo->dy;
            x11->vo_old_width = vo->dwidth;
            x11->vo_old_height = vo->dheight;
        }
            update_xinerama_info(vo);
            x = xinerama_x;
            y = xinerama_y;
            w = opts->vo_screenwidth;
            h = opts->vo_screenheight;
    }
    {
        long dummy;

        XGetWMNormalHints(x11->display, x11->window, &x11->vo_hint, &dummy);
        if (!(x11->vo_hint.flags & PWinGravity))
            x11->old_gravity = NorthWestGravity;
        else
            x11->old_gravity = x11->vo_hint.win_gravity;
    }
    if (x11->wm_type == 0 && !(vo_fsmode & 16))
    {
        XUnmapWindow(x11->display, x11->window);      // required for MWM
        XWithdrawWindow(x11->display, x11->window, x11->screen);
        x11->fs_flip = 1;
    }

    if ( ! (x11->fs_type & vo_wm_FULLSCREEN) ) // not needed with EWMH fs
    {
        vo_x11_decoration(vo, vo_border && !vo_fs);
        vo_x11_sizehint(vo, x, y, w, h, 0);
        vo_x11_setlayer(vo, x11->window, vo_fs);


        XMoveResizeWindow(x11->display, x11->window, x, y, w, h);
    }
    /* some WMs lose ontop after fullscreen */
    if ((!(vo_fs)) & opts->vo_ontop)
        vo_x11_setlayer(vo, x11->window, opts->vo_ontop);

    XMapRaised(x11->display, x11->window);
    if ( ! (x11->fs_type & vo_wm_FULLSCREEN) ) // some WMs change window pos on map
        XMoveResizeWindow(x11->display, x11->window, x, y, w, h);
    XRaiseWindow(x11->display, x11->window);
    XFlush(x11->display);
}

void vo_x11_ontop(struct vo *vo)
{
    struct MPOpts *opts = vo->opts;
    opts->vo_ontop = !opts->vo_ontop;

    vo_x11_setlayer(vo, vo->x11->window, opts->vo_ontop);
}

void vo_x11_border(struct vo *vo)
{
    vo_border = !vo_border;
    vo_x11_decoration(vo, vo_border && !vo_fs);
}

/*
 * XScreensaver stuff
 */

static int screensaver_off;
static unsigned int time_last;

void xscreensaver_heartbeat(struct vo_x11_state *x11)
{
    unsigned int time = GetTimerMS();

    if (x11->display && screensaver_off && (time - time_last) > 30000)
    {
        time_last = time;

        XResetScreenSaver(x11->display);
    }
}

static int xss_suspend(Display *mDisplay, Bool suspend)
{
#ifndef CONFIG_XSS
    return 0;
#else
    int event, error, major, minor;
    if (XScreenSaverQueryExtension(mDisplay, &event, &error) != True ||
        XScreenSaverQueryVersion(mDisplay, &major, &minor) != True)
        return 0;
    if (major < 1 || (major == 1 && minor < 1))
        return 0;
    XScreenSaverSuspend(mDisplay, suspend);
    return 1;
#endif
}

/*
 * End of XScreensaver stuff
 */

static void saver_on(Display * mDisplay)
{

    if (!screensaver_off)
        return;
    screensaver_off = 0;
    if (xss_suspend(mDisplay, False))
        return;
#ifdef CONFIG_XDPMS
    if (dpms_disabled)
    {
        int nothing;
        if (DPMSQueryExtension(mDisplay, &nothing, &nothing))
        {
            if (!DPMSEnable(mDisplay))
            {                   // restoring power saving settings
                mp_msg(MSGT_VO, MSGL_WARN, "DPMS not available?\n");
            } else
            {
                // DPMS does not seem to be enabled unless we call DPMSInfo
                BOOL onoff;
                CARD16 state;

                DPMSForceLevel(mDisplay, DPMSModeOn);
                DPMSInfo(mDisplay, &state, &onoff);
                if (onoff)
                {
                    mp_msg(MSGT_VO, MSGL_V,
                           "Successfully enabled DPMS\n");
                } else
                {
                    mp_msg(MSGT_VO, MSGL_WARN, "Could not enable DPMS\n");
                }
            }
        }
        dpms_disabled = 0;
    }
#endif
}

static void saver_off(Display * mDisplay)
{
    int nothing;

    if (screensaver_off)
        return;
    screensaver_off = 1;
    if (xss_suspend(mDisplay, True))
        return;
#ifdef CONFIG_XDPMS
    if (DPMSQueryExtension(mDisplay, &nothing, &nothing))
    {
        BOOL onoff;
        CARD16 state;

        DPMSInfo(mDisplay, &state, &onoff);
        if (onoff)
        {
            Status stat;

            mp_msg(MSGT_VO, MSGL_V, "Disabling DPMS\n");
            dpms_disabled = 1;
            stat = DPMSDisable(mDisplay);       // monitor powersave off
            mp_msg(MSGT_VO, MSGL_V, "DPMSDisable stat: %d\n", stat);
        }
    }
#endif
}

static XErrorHandler old_handler = NULL;
static int selectinput_err = 0;
static int x11_selectinput_errorhandler(Display * display,
                                        XErrorEvent * event)
{
    if (event->error_code == BadAccess)
    {
        selectinput_err = 1;
        mp_msg(MSGT_VO, MSGL_ERR,
               "X11 error: BadAccess during XSelectInput Call\n");
        mp_msg(MSGT_VO, MSGL_ERR,
               "X11 error: The 'ButtonPressMask' mask of specified window has probably already used by another appication (see man XSelectInput)\n");
        /* If you think MPlayer should shutdown with this error,
         * comment out the following line */
        return 0;
    }
    if (old_handler != NULL)
        old_handler(display, event);
    else
        x11_errorhandler(display, event);
    return 0;
}

void vo_x11_selectinput_witherr(Display * display, Window w,
                                long event_mask)
{
    XSync(display, False);
    old_handler = XSetErrorHandler(x11_selectinput_errorhandler);
    selectinput_err = 0;
    if (vo_nomouse_input)
    {
        XSelectInput(display, w,
                     event_mask &
                     (~(ButtonPressMask | ButtonReleaseMask)));
    } else
    {
        XSelectInput(display, w, event_mask);
    }
    XSync(display, False);
    XSetErrorHandler(old_handler);
    if (selectinput_err)
    {
        mp_msg(MSGT_VO, MSGL_ERR,
               "X11 error: MPlayer discards mouse control (reconfiguring)\n");
        XSelectInput(display, w,
                     event_mask &
                     (~
                      (ButtonPressMask | ButtonReleaseMask |
                       PointerMotionMask)));
    }
}

#ifdef CONFIG_XF86VM
void vo_vm_switch(struct vo *vo)
{
    struct vo_x11_state *x11 = vo->x11;
    struct MPOpts *opts = vo->opts;
    Display *mDisplay = x11->display;
    int vm_event, vm_error;
    int vm_ver, vm_rev;
    int i, j, have_vm = 0;
    int X = vo->dwidth, Y = vo->dheight;
    int modeline_width, modeline_height;

    int modecount;

    if (XF86VidModeQueryExtension(mDisplay, &vm_event, &vm_error))
    {
        XF86VidModeQueryVersion(mDisplay, &vm_ver, &vm_rev);
        mp_msg(MSGT_VO, MSGL_V, "XF86VidMode extension v%i.%i\n", vm_ver,
               vm_rev);
        have_vm = 1;
    } else {
        mp_msg(MSGT_VO, MSGL_WARN,
               "XF86VidMode extension not available.\n");
    }

    if (have_vm)
    {
        if (vidmodes == NULL)
            XF86VidModeGetAllModeLines(mDisplay, x11->screen, &modecount,
                                       &vidmodes);
        j = 0;
        modeline_width = vidmodes[0]->hdisplay;
        modeline_height = vidmodes[0]->vdisplay;

        for (i = 1; i < modecount; i++)
            if ((vidmodes[i]->hdisplay >= X)
                && (vidmodes[i]->vdisplay >= Y))
                if ((vidmodes[i]->hdisplay <= modeline_width)
                    && (vidmodes[i]->vdisplay <= modeline_height))
                {
                    modeline_width = vidmodes[i]->hdisplay;
                    modeline_height = vidmodes[i]->vdisplay;
                    j = i;
                }

        mp_tmsg(MSGT_VO, MSGL_INFO, "XF86VM: Selected video mode %dx%d for image size %dx%d.\n",
               modeline_width, modeline_height, X, Y);
        XF86VidModeLockModeSwitch(mDisplay, x11->screen, 0);
        XF86VidModeSwitchToMode(mDisplay, x11->screen, vidmodes[j]);
        XF86VidModeSwitchToMode(mDisplay, x11->screen, vidmodes[j]);

        // FIXME: all this is more of a hack than proper solution
        X = (opts->vo_screenwidth - modeline_width) / 2;
        Y = (opts->vo_screenheight - modeline_height) / 2;
        XF86VidModeSetViewPort(mDisplay, x11->screen, X, Y);
        vo->dx = X;
        vo->dy = Y;
        vo->dwidth = modeline_width;
        vo->dheight = modeline_height;
        aspect_save_screenres(vo, modeline_width, modeline_height);
    }
}

void vo_vm_close(struct vo *vo)
{
    Display *dpy = vo->x11->display;
    struct MPOpts *opts = vo->opts;
    if (vidmodes != NULL)
    {
        int i, modecount;

        free(vidmodes);
        vidmodes = NULL;
        XF86VidModeGetAllModeLines(dpy, vo->x11->screen, &modecount,
                                   &vidmodes);
        for (i = 0; i < modecount; i++)
            if ((vidmodes[i]->hdisplay == opts->vo_screenwidth)
                && (vidmodes[i]->vdisplay == opts->vo_screenheight))
            {
                mp_msg(MSGT_VO, MSGL_INFO,
                       "Returning to original mode %dx%d\n",
                       opts->vo_screenwidth, opts->vo_screenheight);
                break;
            }

        XF86VidModeSwitchToMode(dpy, vo->x11->screen, vidmodes[i]);
        XF86VidModeSwitchToMode(dpy, vo->x11->screen, vidmodes[i]);
        free(vidmodes);
        vidmodes = NULL;
    }
}

double vo_vm_get_fps(struct vo *vo)
{
    struct vo_x11_state *x11 = vo->x11;
    int clock;
    XF86VidModeModeLine modeline;
    if (!XF86VidModeGetModeLine(x11->display, x11->screen, &clock, &modeline))
        return 0;
    if (modeline.privsize)
        XFree(modeline.private);
    return 1e3 * clock / modeline.htotal / modeline.vtotal;
}
#endif

#endif                          /* X11_FULLSCREEN */


/*
 * Scan the available visuals on this Display/Screen.  Try to find
 * the 'best' available TrueColor visual that has a decent color
 * depth (at least 15bit).  If there are multiple visuals with depth
 * >= 15bit, we prefer visuals with a smaller color depth.
 */
int vo_find_depth_from_visuals(Display * dpy, int screen,
                               Visual ** visual_return)
{
    XVisualInfo visual_tmpl;
    XVisualInfo *visuals;
    int nvisuals, i;
    int bestvisual = -1;
    int bestvisual_depth = -1;

    visual_tmpl.screen = screen;
    visual_tmpl.class = TrueColor;
    visuals = XGetVisualInfo(dpy,
                             VisualScreenMask | VisualClassMask,
                             &visual_tmpl, &nvisuals);
    if (visuals != NULL)
    {
        for (i = 0; i < nvisuals; i++)
        {
            mp_msg(MSGT_VO, MSGL_V,
                   "vo: X11 truecolor visual %#lx, depth %d, R:%lX G:%lX B:%lX\n",
                   visuals[i].visualid, visuals[i].depth,
                   visuals[i].red_mask, visuals[i].green_mask,
                   visuals[i].blue_mask);
            /*
             * Save the visual index and its depth, if this is the first
             * truecolor visul, or a visual that is 'preferred' over the
             * previous 'best' visual.
             */
            if (bestvisual_depth == -1
                || (visuals[i].depth >= 15
                    && (visuals[i].depth < bestvisual_depth
                        || bestvisual_depth < 15)))
            {
                bestvisual = i;
                bestvisual_depth = visuals[i].depth;
            }
        }

        if (bestvisual != -1 && visual_return != NULL)
            *visual_return = visuals[bestvisual].visual;

        XFree(visuals);
    }
    return bestvisual_depth;
}


static Colormap cmap = None;
static XColor cols[256];
static int cm_size, red_mask, green_mask, blue_mask;


Colormap vo_x11_create_colormap(struct vo *vo, XVisualInfo *vinfo)
{
    struct vo_x11_state *x11 = vo->x11;
    unsigned k, r, g, b, ru, gu, bu, m, rv, gv, bv, rvu, gvu, bvu;

    if (vinfo->class != DirectColor)
        return XCreateColormap(x11->display, x11->rootwin, vinfo->visual,
                               AllocNone);

    /* can this function get called twice or more? */
    if (cmap)
        return cmap;
    cm_size = vinfo->colormap_size;
    red_mask = vinfo->red_mask;
    green_mask = vinfo->green_mask;
    blue_mask = vinfo->blue_mask;
    ru = (red_mask & (red_mask - 1)) ^ red_mask;
    gu = (green_mask & (green_mask - 1)) ^ green_mask;
    bu = (blue_mask & (blue_mask - 1)) ^ blue_mask;
    rvu = 65536ull * ru / (red_mask + ru);
    gvu = 65536ull * gu / (green_mask + gu);
    bvu = 65536ull * bu / (blue_mask + bu);
    r = g = b = 0;
    rv = gv = bv = 0;
    m = DoRed | DoGreen | DoBlue;
    for (k = 0; k < cm_size; k++)
    {
        int t;

        cols[k].pixel = r | g | b;
        cols[k].red = rv;
        cols[k].green = gv;
        cols[k].blue = bv;
        cols[k].flags = m;
        t = (r + ru) & red_mask;
        if (t < r)
            m &= ~DoRed;
        r = t;
        t = (g + gu) & green_mask;
        if (t < g)
            m &= ~DoGreen;
        g = t;
        t = (b + bu) & blue_mask;
        if (t < b)
            m &= ~DoBlue;
        b = t;
        rv += rvu;
        gv += gvu;
        bv += bvu;
    }
    cmap = XCreateColormap(x11->display, x11->rootwin, vinfo->visual, AllocAll);
    XStoreColors(x11->display, cmap, cols, cm_size);
    return cmap;
}

/*
 * Via colormaps/gamma ramps we can do gamma, brightness, contrast,
 * hue and red/green/blue intensity, but we cannot do saturation.
 * Currently only gamma, brightness and contrast are implemented.
 * Is there sufficient interest for hue and/or red/green/blue intensity?
 */
/* these values have range [-100,100] and are initially 0 */
static int vo_gamma = 0;
static int vo_brightness = 0;
static int vo_contrast = 0;

static int transform_color(float val,
                           float brightness, float contrast, float gamma) {
    float s = pow(val, gamma);
    s = (s - 0.5) * contrast + 0.5;
    s += brightness;
    if (s < 0)
        s = 0;
    if (s > 1)
        s = 1;
    return (unsigned short) (s * 65535);
}

uint32_t vo_x11_set_equalizer(struct vo *vo, char *name, int value)
{
    float gamma, brightness, contrast;
    float rf, gf, bf;
    int k;

    /*
     * IMPLEMENTME: consider using XF86VidModeSetGammaRamp in the case
     * of TrueColor-ed window but be careful:
     * Unlike the colormaps, which are private for the X client
     * who created them and thus automatically destroyed on client
     * disconnect, this gamma ramp is a system-wide (X-server-wide)
     * setting and _must_ be restored before the process exits.
     * Unforunately when the process crashes (or gets killed
     * for some reason) it is impossible to restore the setting,
     * and such behaviour could be rather annoying for the users.
     */
    if (cmap == None)
        return VO_NOTAVAIL;

    if (!strcasecmp(name, "brightness"))
        vo_brightness = value;
    else if (!strcasecmp(name, "contrast"))
        vo_contrast = value;
    else if (!strcasecmp(name, "gamma"))
        vo_gamma = value;
    else
        return VO_NOTIMPL;

    brightness = 0.01 * vo_brightness;
    contrast = tan(0.0095 * (vo_contrast + 100) * M_PI / 4);
    gamma = pow(2, -0.02 * vo_gamma);

    rf = (float) ((red_mask & (red_mask - 1)) ^ red_mask) / red_mask;
    gf = (float) ((green_mask & (green_mask - 1)) ^ green_mask) /
        green_mask;
    bf = (float) ((blue_mask & (blue_mask - 1)) ^ blue_mask) / blue_mask;

    /* now recalculate the colormap using the newly set value */
    for (k = 0; k < cm_size; k++)
    {
        cols[k].red   = transform_color(rf * k, brightness, contrast, gamma);
        cols[k].green = transform_color(gf * k, brightness, contrast, gamma);
        cols[k].blue  = transform_color(bf * k, brightness, contrast, gamma);
    }

    XStoreColors(vo->x11->display, cmap, cols, cm_size);
    XFlush(vo->x11->display);
    return VO_TRUE;
}

uint32_t vo_x11_get_equalizer(char *name, int *value)
{
    if (cmap == None)
        return VO_NOTAVAIL;
    if (!strcasecmp(name, "brightness"))
        *value = vo_brightness;
    else if (!strcasecmp(name, "contrast"))
        *value = vo_contrast;
    else if (!strcasecmp(name, "gamma"))
        *value = vo_gamma;
    else
        return VO_NOTIMPL;
    return VO_TRUE;
}

#ifdef CONFIG_XV
int vo_xv_set_eq(struct vo *vo, uint32_t xv_port, char *name, int value)
{
    XvAttribute *attributes;
    int i, howmany, xv_atom;

    mp_dbg(MSGT_VO, MSGL_V, "xv_set_eq called! (%s, %d)\n", name, value);

    /* get available attributes */
    attributes = XvQueryPortAttributes(vo->x11->display, xv_port, &howmany);
    for (i = 0; i < howmany && attributes; i++)
        if (attributes[i].flags & XvSettable)
        {
            xv_atom = XInternAtom(vo->x11->display, attributes[i].name, True);
/* since we have SET_DEFAULTS first in our list, we can check if it's available
   then trigger it if it's ok so that the other values are at default upon query */
            if (xv_atom != None)
            {
                int hue = 0, port_value, port_min, port_max;

                if (!strcmp(attributes[i].name, "XV_BRIGHTNESS") &&
                    (!strcasecmp(name, "brightness")))
                    port_value = value;
                else if (!strcmp(attributes[i].name, "XV_CONTRAST") &&
                         (!strcasecmp(name, "contrast")))
                    port_value = value;
                else if (!strcmp(attributes[i].name, "XV_SATURATION") &&
                         (!strcasecmp(name, "saturation")))
                    port_value = value;
                else if (!strcmp(attributes[i].name, "XV_HUE") &&
                         (!strcasecmp(name, "hue")))
                {
                    port_value = value;
                    hue = 1;
                } else
                    /* Note: since 22.01.2002 GATOS supports these attrs for radeons (NK) */
                if (!strcmp(attributes[i].name, "XV_RED_INTENSITY") &&
                        (!strcasecmp(name, "red_intensity")))
                    port_value = value;
                else if (!strcmp(attributes[i].name, "XV_GREEN_INTENSITY")
                         && (!strcasecmp(name, "green_intensity")))
                    port_value = value;
                else if (!strcmp(attributes[i].name, "XV_BLUE_INTENSITY")
                         && (!strcasecmp(name, "blue_intensity")))
                    port_value = value;
                else if ((!strcmp(attributes[i].name, "XV_ITURBT_709") //NVIDIA
                          || !strcmp(attributes[i].name, "XV_COLORSPACE"))//ATI
                         && (!strcasecmp(name, "bt_709")))
                    port_value = value;
                else
                    continue;

                port_min = attributes[i].min_value;
                port_max = attributes[i].max_value;

                /* nvidia hue workaround */
                if (hue && port_min == 0 && port_max == 360)
                {
                    port_value =
                        (port_value >=
                         0) ? (port_value - 100) : (port_value + 100);
                }
                // -100 -> min
                //   0  -> (max+min)/2
                // +100 -> max
                port_value =
                    (port_value + 100) * (port_max - port_min) / 200 +
                    port_min;
                XvSetPortAttribute(vo->x11->display, xv_port, xv_atom, port_value);
                return VO_TRUE;
            }
        }
    return VO_FALSE;
}

int vo_xv_get_eq(struct vo *vo, uint32_t xv_port, char *name, int *value)
{

    XvAttribute *attributes;
    int i, howmany, xv_atom;

    /* get available attributes */
    attributes = XvQueryPortAttributes(vo->x11->display, xv_port, &howmany);
    for (i = 0; i < howmany && attributes; i++)
        if (attributes[i].flags & XvGettable)
        {
            xv_atom = XInternAtom(vo->x11->display, attributes[i].name, True);
/* since we have SET_DEFAULTS first in our list, we can check if it's available
   then trigger it if it's ok so that the other values are at default upon query */
            if (xv_atom != None)
            {
                int val, port_value = 0, port_min, port_max;

                XvGetPortAttribute(vo->x11->display, xv_port, xv_atom,
                                   &port_value);

                port_min = attributes[i].min_value;
                port_max = attributes[i].max_value;
                val =
                    (port_value - port_min) * 200 / (port_max - port_min) -
                    100;

                if (!strcmp(attributes[i].name, "XV_BRIGHTNESS") &&
                    (!strcasecmp(name, "brightness")))
                    *value = val;
                else if (!strcmp(attributes[i].name, "XV_CONTRAST") &&
                         (!strcasecmp(name, "contrast")))
                    *value = val;
                else if (!strcmp(attributes[i].name, "XV_SATURATION") &&
                         (!strcasecmp(name, "saturation")))
                    *value = val;
                else if (!strcmp(attributes[i].name, "XV_HUE") &&
                         (!strcasecmp(name, "hue")))
                {
                    /* nasty nvidia detect */
                    if (port_min == 0 && port_max == 360)
                        *value = (val >= 0) ? (val - 100) : (val + 100);
                    else
                        *value = val;
                } else
                    /* Note: since 22.01.2002 GATOS supports these attrs for radeons (NK) */
                if (!strcmp(attributes[i].name, "XV_RED_INTENSITY") &&
                        (!strcasecmp(name, "red_intensity")))
                    *value = val;
                else if (!strcmp(attributes[i].name, "XV_GREEN_INTENSITY")
                         && (!strcasecmp(name, "green_intensity")))
                    *value = val;
                else if (!strcmp(attributes[i].name, "XV_BLUE_INTENSITY")
                         && (!strcasecmp(name, "blue_intensity")))
                    *value = val;
                else if ((!strcmp(attributes[i].name, "XV_ITURBT_709") //NVIDIA
                          || !strcmp(attributes[i].name, "XV_COLORSPACE"))//ATI
                         && (!strcasecmp(name, "bt_709")))
                    *value = val;
                else
                    continue;

                mp_dbg(MSGT_VO, MSGL_V, "xv_get_eq called! (%s, %d)\n",
                       name, *value);
                return VO_TRUE;
            }
        }
    return VO_FALSE;
}

/**
 * \brief Interns the requested atom if it is available.
 *
 * \param atom_name String containing the name of the requested atom.
 *
 * \return Returns the atom if available, else None is returned.
 *
 */
static Atom xv_intern_atom_if_exists(struct vo_x11_state *x11,
                                     char const *atom_name)
{
  XvAttribute * attributes;
  int attrib_count,i;
  Atom xv_atom = None;

  attributes = XvQueryPortAttributes(x11->display, x11->xv_port, &attrib_count );
  if( attributes!=NULL )
  {
    for ( i = 0; i < attrib_count; ++i )
    {
      if ( strcmp(attributes[i].name, atom_name ) == 0 )
      {
        xv_atom = XInternAtom(x11->display, atom_name, False );
        break; // found what we want, break out
      }
    }
    XFree( attributes );
  }

  return xv_atom;
}

/**
 * \brief Try to enable vsync for xv.
 * \return Returns -1 if not available, 0 on failure and 1 on success.
 */
int vo_xv_enable_vsync(struct vo *vo)
{
    struct vo_x11_state *x11 = vo->x11;
    Atom xv_atom = xv_intern_atom_if_exists(x11, "XV_SYNC_TO_VBLANK");
  if (xv_atom == None)
    return -1;
  return XvSetPortAttribute(x11->display, x11->xv_port, xv_atom, 1) == Success;
}

/**
 * \brief Get maximum supported source image dimensions.
 *
 *   This function does not set the variables pointed to by
 * width and height if the information could not be retrieved,
 * so the caller is reponsible for properly initializing them.
 *
 * \param width [out] The maximum width gets stored here.
 * \param height [out] The maximum height gets stored here.
 *
 */
void vo_xv_get_max_img_dim(struct vo *vo,  uint32_t * width, uint32_t * height)
{
    struct vo_x11_state *x11 = vo->x11;
  XvEncodingInfo * encodings;
  //unsigned long num_encodings, idx; to int or too long?!
  unsigned int num_encodings, idx;

  XvQueryEncodings(x11->display, x11->xv_port, &num_encodings, &encodings);

  if ( encodings )
  {
      for ( idx = 0; idx < num_encodings; ++idx )
      {
          if ( strcmp( encodings[idx].name, "XV_IMAGE" ) == 0 )
          {
              *width  = encodings[idx].width;
              *height = encodings[idx].height;
              break;
          }
      }
  }

  mp_msg( MSGT_VO, MSGL_V,
          "[xv common] Maximum source image dimensions: %ux%u\n",
          *width, *height );

  XvFreeEncodingInfo( encodings );
}

/**
 * \brief Print information about the colorkey method and source.
 *
 * \param ck_handling Integer value containing the information about
 *                    colorkey handling (see x11_common.h).
 *
 * Outputs the content of |ck_handling| as a readable message.
 *
 */
static void vo_xv_print_ck_info(struct vo_x11_state *x11)
{
  mp_msg( MSGT_VO, MSGL_V, "[xv common] " );

  switch ( x11->xv_ck_info.method )
  {
    case CK_METHOD_NONE:
      mp_msg( MSGT_VO, MSGL_V, "Drawing no colorkey.\n" ); return;
    case CK_METHOD_AUTOPAINT:
      mp_msg( MSGT_VO, MSGL_V, "Colorkey is drawn by Xv." ); break;
    case CK_METHOD_MANUALFILL:
      mp_msg( MSGT_VO, MSGL_V, "Drawing colorkey manually." ); break;
    case CK_METHOD_BACKGROUND:
      mp_msg( MSGT_VO, MSGL_V, "Colorkey is drawn as window background." ); break;
  }

  mp_msg( MSGT_VO, MSGL_V, "\n[xv common] " );

  switch ( x11->xv_ck_info.source )
  {
    case CK_SRC_CUR:
      mp_msg( MSGT_VO, MSGL_V, "Using colorkey from Xv (0x%06lx).\n",
              x11->xv_colorkey );
      break;
    case CK_SRC_USE:
      if ( x11->xv_ck_info.method == CK_METHOD_AUTOPAINT )
      {
        mp_msg( MSGT_VO, MSGL_V,
                "Ignoring colorkey from MPlayer (0x%06lx).\n",
                x11->xv_colorkey );
      }
      else
      {
        mp_msg( MSGT_VO, MSGL_V,
                "Using colorkey from MPlayer (0x%06lx)."
                " Use -colorkey to change.\n",
                x11->xv_colorkey );
      }
      break;
    case CK_SRC_SET:
      mp_msg( MSGT_VO, MSGL_V,
              "Setting and using colorkey from MPlayer (0x%06lx)."
              " Use -colorkey to change.\n",
              x11->xv_colorkey );
      break;
  }
}
/**
 * \brief Init colorkey depending on the settings in xv_ck_info.
 *
 * \return Returns 0 on failure and 1 on success.
 *
 * Sets the colorkey variable according to the CK_SRC_* and CK_METHOD_*
 * flags in xv_ck_info.
 *
 * Possiblilities:
 *   * Methods
 *     - manual colorkey drawing ( CK_METHOD_MANUALFILL )
 *     - set colorkey as window background ( CK_METHOD_BACKGROUND )
 *     - let Xv paint the colorkey ( CK_METHOD_AUTOPAINT )
 *   * Sources
 *     - use currently set colorkey ( CK_SRC_CUR )
 *     - use colorkey in vo_colorkey ( CK_SRC_USE )
 *     - use and set colorkey in vo_colorkey ( CK_SRC_SET )
 *
 * NOTE: If vo_colorkey has bits set after the first 3 low order bytes
 *       we don't draw anything as this means it was forced to off.
 */
int vo_xv_init_colorkey(struct vo *vo)
{
    struct vo_x11_state *x11 = vo->x11;
  Atom xv_atom;
  int rez;

  /* check if colorkeying is needed */
  xv_atom = xv_intern_atom_if_exists(vo->x11, "XV_COLORKEY");

  /* if we have to deal with colorkeying ... */
  if( xv_atom != None && !(vo_colorkey & 0xFF000000) )
  {
    /* check if we should use the colorkey specified in vo_colorkey */
    if ( x11->xv_ck_info.source != CK_SRC_CUR )
    {
      x11->xv_colorkey = vo_colorkey;

      /* check if we have to set the colorkey too */
      if ( x11->xv_ck_info.source == CK_SRC_SET )
      {
        xv_atom = XInternAtom(x11->display, "XV_COLORKEY",False);

        rez = XvSetPortAttribute(x11->display, x11->xv_port, xv_atom, vo_colorkey);
        if ( rez != Success )
        {
          mp_msg( MSGT_VO, MSGL_FATAL,
                  "[xv common] Couldn't set colorkey!\n" );
          return 0; // error setting colorkey
        }
      }
    }
    else
    {
      int colorkey_ret;

      rez=XvGetPortAttribute(x11->display,x11->xv_port, xv_atom, &colorkey_ret);
      if ( rez == Success )
      {
         x11->xv_colorkey = colorkey_ret;
      }
      else
      {
        mp_msg( MSGT_VO, MSGL_FATAL,
                "[xv common] Couldn't get colorkey!"
                "Maybe the selected Xv port has no overlay.\n" );
        return 0; // error getting colorkey
      }
    }

    xv_atom = xv_intern_atom_if_exists(vo->x11, "XV_AUTOPAINT_COLORKEY");

    /* should we draw the colorkey ourselves or activate autopainting? */
    if ( x11->xv_ck_info.method == CK_METHOD_AUTOPAINT )
    {
      rez = !Success; // reset rez to something different than Success

      if ( xv_atom != None ) // autopaint is supported
      {
        rez = XvSetPortAttribute(x11->display, x11->xv_port, xv_atom, 1);
      }

      if ( rez != Success )
      {
        // fallback to manual colorkey drawing
        x11->xv_ck_info.method = CK_METHOD_MANUALFILL;
      }
    }
    else // disable colorkey autopainting if supported
    {
      if ( xv_atom != None ) // we have autopaint attribute
      {
        XvSetPortAttribute(x11->display, x11->xv_port, xv_atom, 0);
      }
    }
  }
  else // do no colorkey drawing at all
  {
    x11->xv_ck_info.method = CK_METHOD_NONE;
  } /* end: should we draw colorkey */

  /* output information about the current colorkey settings */
  vo_xv_print_ck_info(x11);

  return 1; // success
}

/**
 * \brief Draw the colorkey on the video window.
 *
 * Draws the colorkey depending on the set method ( colorkey_handling ).
 *
 * Also draws the black bars ( when the video doesn't fit the display in
 * fullscreen ) separately, so they don't overlap with the video area.
 * It doesn't call XFlush.
 *
 */
void vo_xv_draw_colorkey(struct vo *vo, int32_t x, int32_t y,
                         int32_t w, int32_t h)
{
    struct MPOpts *opts = vo->opts;
    struct vo_x11_state *x11 = vo->x11;
  if( x11->xv_ck_info.method == CK_METHOD_MANUALFILL ||
      x11->xv_ck_info.method == CK_METHOD_BACKGROUND   )//less tearing than XClearWindow()
  {
    XSetForeground(x11->display, x11->vo_gc, x11->xv_colorkey );
    XFillRectangle(x11->display, x11->window, x11->vo_gc,
                    x, y,
                    w, h );
  }

  /* draw black bars if needed */
  /* TODO! move this to vo_x11_clearwindow_part() */
  if ( vo_fs )
  {
    XSetForeground(x11->display, x11->vo_gc, 0 );
    /* making non-overlap fills, requires 8 checks instead of 4 */
    if ( y > 0 )
      XFillRectangle(x11->display, x11->window, x11->vo_gc,
                      0, 0,
                      opts->vo_screenwidth, y);
    if (x > 0)
      XFillRectangle(x11->display, x11->window, x11->vo_gc,
                      0, 0,
                      x, opts->vo_screenheight);
    if (x + w < opts->vo_screenwidth)
      XFillRectangle(x11->display, x11->window, x11->vo_gc,
                      x + w, 0,
                      opts->vo_screenwidth, opts->vo_screenheight);
    if (y + h < opts->vo_screenheight)
      XFillRectangle(x11->display, x11->window, x11->vo_gc,
                      0, y + h,
                      opts->vo_screenwidth, opts->vo_screenheight);
  }
}

/** \brief Tests if a valid argument for the ck suboption was given. */
int xv_test_ck( void * arg )
{
  strarg_t * strarg = (strarg_t *)arg;

  if ( strargcmp( strarg, "use" ) == 0 ||
       strargcmp( strarg, "set" ) == 0 ||
       strargcmp( strarg, "cur" ) == 0    )
  {
    return 1;
  }

  return 0;
}
/** \brief Tests if a valid arguments for the ck-method suboption was given. */
int xv_test_ckm( void * arg )
{
  strarg_t * strarg = (strarg_t *)arg;

  if ( strargcmp( strarg, "bg" ) == 0 ||
       strargcmp( strarg, "man" ) == 0 ||
       strargcmp( strarg, "auto" ) == 0    )
  {
    return 1;
  }

  return 0;
}

/**
 * \brief Modify the colorkey_handling var according to str
 *
 * Checks if a valid pointer ( not NULL ) to the string
 * was given. And in that case modifies the colorkey_handling
 * var to reflect the requested behaviour.
 * If nothing happens the content of colorkey_handling stays
 * the same.
 *
 * \param str Pointer to the string or NULL
 *
 */
void xv_setup_colorkeyhandling(struct vo *vo, const char *ck_method_str,
                               const char *ck_str)
{
    struct vo_x11_state *x11 = vo->x11;
  /* check if a valid pointer to the string was passed */
  if ( ck_str )
  {
    if ( strncmp( ck_str, "use", 3 ) == 0 )
    {
      x11->xv_ck_info.source = CK_SRC_USE;
    }
    else if ( strncmp( ck_str, "set", 3 ) == 0 )
    {
      x11->xv_ck_info.source = CK_SRC_SET;
    }
  }
  /* check if a valid pointer to the string was passed */
  if ( ck_method_str )
  {
    if ( strncmp( ck_method_str, "bg", 2 ) == 0 )
    {
      x11->xv_ck_info.method = CK_METHOD_BACKGROUND;
    }
    else if ( strncmp( ck_method_str, "man", 3 ) == 0 )
    {
      x11->xv_ck_info.method = CK_METHOD_MANUALFILL;
    }
    else if ( strncmp( ck_method_str, "auto", 4 ) == 0 )
    {
      x11->xv_ck_info.method = CK_METHOD_AUTOPAINT;
    }
  }
}

#endif

struct vo_x11_state *vo_x11_init_state(void)
{
    struct vo_x11_state *s = talloc_ptrtype(NULL, s);
    *s = (struct vo_x11_state){
        .xv_ck_info = { CK_METHOD_MANUALFILL, CK_SRC_CUR },
        .olddecor = MWM_DECOR_ALL,
        .oldfuncs = MWM_FUNC_MOVE | MWM_FUNC_CLOSE | MWM_FUNC_MINIMIZE |
                    MWM_FUNC_MAXIMIZE | MWM_FUNC_RESIZE,
        .old_gravity = NorthWestGravity,
    };
    return s;
}<|MERGE_RESOLUTION|>--- conflicted
+++ resolved
@@ -1061,13 +1061,8 @@
     XSetStandardProperties(mDisplay, x11->window, title, title, None, NULL, 0, &hint);
     if (!vo_border) vo_x11_decoration(vo, 0);
     // map window
-<<<<<<< HEAD
     XMapWindow(mDisplay, x11->window);
-    XClearWindow(mDisplay, x11->window);
-=======
-    XMapWindow(mDisplay, vo_window);
-    vo_x11_clearwindow(mDisplay, vo_window);
->>>>>>> bc802c1e
+    vo_x11_clearwindow(vo, x11->window);
     // wait for map
     do {
       XNextEvent(mDisplay, &xev);
