--- conflicted
+++ resolved
@@ -650,14 +650,10 @@
 void exit_player_with_rc(struct MPContext *mpctx, const char* how, int rc){
 
   if (mpctx->user_muted && !mpctx->edl_muted) mixer_mute(&mpctx->mixer); 
-<<<<<<< HEAD
   uninit_player(mpctx, INITIALIZED_ALL);
-=======
-  uninit_player(INITIALIZED_ALL);
 #ifdef WIN32
   timeEndPeriod(1);
 #endif
->>>>>>> 84fa3d69
 #ifdef HAVE_X11
 #ifdef HAVE_NEW_GUI
   if ( !use_gui )
@@ -3496,14 +3492,7 @@
 if (mpctx->global_sub_size) {
   // find the best sub to use
   int vobsub_index_id = vobsub_get_index_by_id(vo_vobsub, vobsub_id);
-<<<<<<< HEAD
-  if (opts->sub_id < 0 && dvdsub_lang)
-    opts->sub_id = demuxer_sub_track_by_lang(mpctx->demuxer, dvdsub_lang);
-  if (opts->sub_id < 0)
-    opts->sub_id = demuxer_default_sub_track(mpctx->demuxer);
-=======
   mpctx->global_sub_pos = -1; // no subs by default
->>>>>>> 84fa3d69
   if (vobsub_index_id >= 0) {
     // if user asks for a vobsub id, use that first.
     mpctx->global_sub_pos = mpctx->global_sub_indices[SUB_SOURCE_VOBSUB] + vobsub_index_id;
@@ -3513,14 +3502,14 @@
   } else if (mpctx->global_sub_indices[SUB_SOURCE_SUBS] >= 0) {
     // if there are text subs to use, use those.  (autosubs come last here)
     mpctx->global_sub_pos = mpctx->global_sub_indices[SUB_SOURCE_SUBS];
-  } else if (dvdsub_id < 0 && mpctx->global_sub_indices[SUB_SOURCE_DEMUX] >= 0) {
+  } else if (opts->sub_id < 0 && mpctx->global_sub_indices[SUB_SOURCE_DEMUX] >= 0) {
     // finally select subs by language and container hints
-    if (dvdsub_id < 0 && dvdsub_lang)
-      dvdsub_id = demuxer_sub_track_by_lang(mpctx->demuxer, dvdsub_lang);
-    if (dvdsub_id < 0)
-      dvdsub_id = demuxer_default_sub_track(mpctx->demuxer);
-    if (dvdsub_id >= 0)
-      mpctx->global_sub_pos = mpctx->global_sub_indices[SUB_SOURCE_DEMUX] + dvdsub_id;
+    if (opts->sub_id < 0 && dvdsub_lang)
+      opts->sub_id = demuxer_sub_track_by_lang(mpctx->demuxer, dvdsub_lang);
+    if (opts->sub_id < 0)
+      opts->sub_id = demuxer_default_sub_track(mpctx->demuxer);
+    if (opts->sub_id >= 0)
+      mpctx->global_sub_pos = mpctx->global_sub_indices[SUB_SOURCE_DEMUX] + opts->sub_id;
   }
   // rather than duplicate code, use the SUB_SELECT handler to init the right one.
   mpctx->global_sub_pos--;
@@ -3667,12 +3656,8 @@
 
  mp_input_set_section(mpctx->input, NULL);
 //TODO: add desired (stream-based) sections here
-<<<<<<< HEAD
  if (mpctx->stream->type==STREAMTYPE_TV) mp_input_set_section(mpctx->input, "tv");
-=======
-if (mpctx->stream->type==STREAMTYPE_TV) mp_input_set_section("tv");
-if (mpctx->stream->type==STREAMTYPE_DVDNAV) mp_input_set_section("dvdnav");
->>>>>>> 84fa3d69
+ if (mpctx->stream->type==STREAMTYPE_DVDNAV) mp_input_set_section(mpctx->input, "dvdnav");
 
 //==================== START PLAYING =======================
 
